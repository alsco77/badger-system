--- conflicted
+++ resolved
@@ -122,11 +122,7 @@
     }
 
     /// @dev Get the number of tokens claimable for an account, given a list of tokens and latest cumulativeAmounts data
-    function getClaimableFor(
-        address user,
-        address[] memory tokens,
-        uint256[] memory cumulativeAmounts
-    ) public view returns (address[] memory, uint256[] memory) {
+    function getClaimableFor(address user, address[] memory tokens, uint256[] memory cumulativeAmounts) public view returns (address[] memory, uint256[] memory) {
         uint256[] memory userClaimable = new uint256[](tokens.length);
         for (uint256 i = 0; i < tokens.length; i++) {
             userClaimable[i] = cumulativeAmounts[i].sub(claimed[user][tokens[i]]);
@@ -153,12 +149,7 @@
         hash = keccak256(encoded);
     }
 
-<<<<<<< HEAD
-    /// @notice Claim specified rewards for a set of tokens at a given cycle number
-    /// @notice Can choose to skip certain tokens by setting amount to claim to zero for that token index
-=======
     /// @notice Claim accumulated rewards for a set of tokens at a given cycle number
->>>>>>> df06fbfe
     function claim(
         address[] calldata tokens,
         uint256[] calldata cumulativeAmounts,
@@ -176,16 +167,10 @@
 
         // Claim each token
         for (uint256 i = 0; i < tokens.length; i++) {
-<<<<<<< HEAD
-            // Run claim and register claimedAny if a claim occurs
-            if (_tryClaim(msg.sender, cycle, tokens[i], cumulativeAmounts[i], amountsToClaim[i])) {
-                claimedAny = true;
-=======
 
             // If none claimable for token, skip
             if (cumulativeAmounts[i] == 0) {
                 continue;
->>>>>>> df06fbfe
             }
 
             uint256 claimable = cumulativeAmounts[i].sub(claimed[msg.sender][tokens[i]]);
@@ -222,10 +207,6 @@
     ) external whenNotPaused {
         _onlyRootProposer();
         require(cycle == currentCycle.add(1), "Incorrect cycle");
-<<<<<<< HEAD
-        require(startBlock == lastPublishEndBlock.add(1), "Incorrect start block");
-=======
->>>>>>> df06fbfe
 
         pendingCycle = cycle;
         pendingMerkleRoot = root;
@@ -283,64 +264,6 @@
 
     /// ===== Internal Helper Functions =====
 
-<<<<<<< HEAD
-    function _verifyClaimProof(
-        address[] calldata tokens,
-        uint256[] calldata cumulativeAmounts,
-        uint256 index,
-        uint256 cycle,
-        bytes32[] calldata merkleProof
-    ) internal view {
-        // Verify the merkle proof.
-        bytes32 node = keccak256(abi.encode(index, msg.sender, cycle, tokens, cumulativeAmounts));
-        require(MerkleProofUpgradeable.verify(merkleProof, merkleRoot, node), "Invalid proof");
-    }
-
-    function _getClaimed(address account, address token) internal view returns (uint256) {
-        return claimed[account][token];
-    }
-
-    function _setClaimed(
-        address account,
-        address token,
-        uint256 amount
-    ) internal {
-        claimed[account][token] = claimed[account][token].add(amount);
-    }
-
-    function _tryClaim(
-        address account,
-        uint256 cycle,
-        address token,
-        uint256 cumulativeClaimable,
-        uint256 toClaim
-    ) internal returns (bool claimAttempted) {
-        // If none claimable for token or none specifed to claim, skip this token
-        if (cumulativeClaimable == 0 || toClaim == 0) {
-            return false;
-        }
-
-        uint256 claimedBefore = _getClaimed(account, token);
-        uint256 claimable = cumulativeClaimable.sub(claimedBefore);
-
-        if (claimable == 0) {
-            return false;
-        }
-
-        require(claimable > 0, "None available to claim"); // This is reduntant, it is kept to ward off evil claimers.
-        require(toClaim <= claimable, "Excessive claim");
-
-        uint256 claimedAfter = claimedBefore.add(toClaim);
-        _setClaimed(account, token, claimedAfter);
-
-        require(IERC20Upgradeable(token).transfer(account, _parseValue(token, toClaim)), "Transfer failed");
-
-        emit Claimed(account, token, toClaim, claimedAfter, cycle, now, block.number);
-        return true;
-    }
-
-=======
->>>>>>> df06fbfe
     /// @dev Determine how many tokens to distribute based on cumulativeAmount
     /// @dev Parse share values for rebasing tokens according to their logic
     /// @dev Return normal ERC20 values directly
