--- conflicted
+++ resolved
@@ -433,12 +433,8 @@
         HarvestData memory harvestData;
 
         uint256 idleWant = IERC20Upgradeable(want).balanceOf(address(this));
-<<<<<<< HEAD
-
-=======
         uint256 totalWantBefore = balanceOf();
         
->>>>>>> 4758b1ba
         // TODO: Harvest details still under constructuion. It's being designed to optimize yield while still allowing on-demand access to profits for users.
 
         // 1. Withdraw accrued rewards from staking positions (claim unclaimed positions as well)
@@ -519,12 +515,6 @@
                 emit PerformanceFeeStrategist(strategist, cvxCrv, cvxCrvToStrategist, block.number, block.timestamp);
             }
 
-<<<<<<< HEAD
-            // uint256 cvxCrvToTree = cvxCrvToken.balanceOf(address(this));
-            // cvxCrvHelperVault.depositFor(badgerTree, cvxCrvToTree);
-
-            cvxCrvToken.transfer(badgerTree, cvxCrvToDistribute);
-=======
             // TODO: [Optimization] Allow contract to circumvent blockLock to dedup deposit operations
 
             uint256 treeHelperVaultBefore = cvxCrvHelperVault.balanceOf(badgerTree);
@@ -537,7 +527,6 @@
             uint256 treeVaultPositionGained = treeHelperVaultAfter.sub(treeHelperVaultBefore);
 
             emit TreeDistribution(address(cvxCrvHelperVault), treeVaultPositionGained, block.number, block.timestamp);
->>>>>>> 4758b1ba
         }
 
         if (harvestData.cvxHarvsted > 0) {
