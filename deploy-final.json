--- conflicted
+++ resolved
@@ -48,10 +48,7 @@
         "Sett": "0x175586ac3f8A7463499D1019A30120aa6fC67C5f",
         "SettV1": "0x5c7AdB3Fd0DF2D1822a36922dd941e16D2bF4E51",
         "SettV3": "0x889d5036f2EA5784161090082F3327bb3e433102",
-<<<<<<< HEAD
-=======
         "SettV4": "0xA762292A6A7fD944Db1Fe9389921e6F639B4C9E8",
->>>>>>> 53884dd1
         "StakingRewards": "0x6daCCed8D6d80b0e93a51A4303961678e8A46Fa5",
         "StakingRewardsSignalOnly": "0x752F5C9e91721dc7a7513106fbf249C46439A5EE",
         "StrategyBadgerRewards": "0x38b9344fFB931ABA6476198095e088024CdAC527",
@@ -85,12 +82,8 @@
         "StabilizeStrategyDiggV1": "0xFB688967BaC33AbD93DA18Ac0cBF1A69Cd5f0093",
         "StabilizeDiggSett": "0x3ee8ECEF1c5D6B924a03A32eFF4233d3dE5190E5",
         "DiggTreasury": "0x132069EA2E57b44C53C60697FD37453Afcae2708",
-<<<<<<< HEAD
-        "StrategyUnitProtocolRenbtc": "0x6F97122a92E60190EbD4bb3BF0dA381F4bfC9970"
-=======
         "StrategyConvexLpOptimizer": "0xAB10f878bD27ae01DF36Ba645E458f7dbca7AA46",
         "StrategyConvexStakingOptimizer" :"0xa0FC97f346f61e955c5E6Bdaa442c14333968aa4"
->>>>>>> 53884dd1
     },
     "dao": {
         "token": "0x3472A5A71965499acd81997a54BBA8D852C6E53d",
@@ -118,9 +111,6 @@
             "yearn.wbtc": "0x4b92d19c11435614cd49af1b589001b7c08cd4d5",
             "experimental.sushiIBbtcWbtc": "0x8a8ffec8f4a0c8c9585da95d9d97e8cd6de273de",
             "experimental.digg": "0x608b6D82eb121F3e5C0baeeD32d81007B916E83C",
-<<<<<<< HEAD
-            "experimental.renBtc": "0x77f07Dd580cc957109c70c7fa81aa5704f8a3572"
-=======
             "native.hbtcCrv": "0x8c76970747afd5398e958bdfada4cf0b9fca16c4",
             "native.pbtcCrv": "0x55912d0cf83b75c492e761932abc4db4a5cb1b17",
             "native.obtcCrv": "0xf349c0faa80fc1870306ac093f75934078e28991",
@@ -128,7 +118,6 @@
             "native.tricrypto": "0xBE08Ef12e4a553666291E9fFC24fCCFd354F2Dd2",
             "native.cvxCrv": "0x2B5455aac8d64C14786c3a29858E43b5945819C0",
             "native.cvx": "0x53c8e199eb2cb7c01543c137078a038937a68e40"
->>>>>>> 53884dd1
         },
         "vault_artifacts": {
             "native.badger": "Sett",
@@ -148,9 +137,6 @@
             "yearn.wbtc": "AffiliateTokenGatedUpgradeable",
             "experimental.sushiIBbtcWbtc": "Sett",
             "experimental.digg": "StabilizeDiggSett",
-<<<<<<< HEAD
-            "experimental.renBtc": "SettV3"
-=======
             "native.hbtcCrv": "SettV3",
             "native.pbtcCrv": "SettV3",
             "native.obtcCrv": "SettV3",
@@ -158,7 +144,6 @@
             "native.tricrypto": "SettV3",
             "native.cvxCrv": "SettV4",
             "native.cvx": "SettV4"
->>>>>>> 53884dd1
         },
         "strategies": {
             "native.badger": "0x75b8E21BD623012Efb3b69E1B562465A68944eE6",
@@ -174,9 +159,6 @@
             "native.sushiDiggWbtc": "0xaa8dddfe7DFA3C3269f1910d89E4413dD006D08a",
             "experimental.sushiIBbtcWbtc": "0xf4146A176b09C664978e03d28d07Db4431525dAd",
             "experimental.digg": "0xA6af1B913E205B8E9B95D3B30768c0989e942316",
-<<<<<<< HEAD
-            "experimental.renBtc": "0x5640d6E2F72e76FBCb5296d59EA28C7375F1fE12"
-=======
             "native.hbtcCrv": "0xff26f400e57bf726822eacbb64fa1c52f1f27988",
             "native.pbtcCrv": "0x1c1fd689103bbfd701b3b7d41a3807f12814033d",
             "native.obtcCrv": "0x2bb864cdb4856ab2d148c5ca52dd7ccec126d138",
@@ -209,7 +191,6 @@
                 "Test": "0x353200ed9f63fa7804816b336d50e9f0d7c88d2c",
                 "StrategyConvexStakingOptimizer": "0x4f3e7a4566320b2709fd1986f2e9f84053d3e2a0"
             }
->>>>>>> 53884dd1
         },
         "strategy_artifacts": {
             "native.badger": "StrategyBadgerRewards",
@@ -225,15 +206,11 @@
             "experimental.sushiIBbtcWbtc": "StrategySushiLpOptimizer",
             "native.sushiDiggWbtc": "StrategySushiDiggWbtcLpOptimizer",
             "experimental.digg": "StabilizeStrategyDiggV1",
-<<<<<<< HEAD
-            "experimental.renBtc": "StrategyUnitProtocolRenbtc"
-=======
             "native.hbtcCrv": "StrategyConvexStakingOptimizer",
             "native.pbtcCrv": "StrategyConvexStakingOptimizer",
             "native.obtcCrv": "StrategyConvexStakingOptimizer",
             "native.bbtcCrv": "StrategyConvexStakingOptimizer",
             "native.tricrypto": "StrategyConvexStakingOptimizer"
->>>>>>> 53884dd1
         },
         "rewards": {
             "native.badger": "0xBD9c69654B8F3E5978DFd138B00cB0Be29F28cCf",
@@ -279,15 +256,11 @@
     "guest_lists": {
         "ibbtc": "0x7dD08c5a4Ce91Cf862223330dD373E36fe94189B",
         "experimental.digg": "0x28E07714500Bc44f3F324e4Cfcffb0E9358EC41C",
-<<<<<<< HEAD
-        "experimental.renBtc": "0x9FC48e61B6a75eE263ca160aCF3288A99238719E"
-=======
         "native.hbtcCrv": "0xd71ac3c4484da01c6a577506e6c85f310a8867a4",
         "native.pbtcCrv": "0xbde7bd6a4da5c972532ad8a973deb67d36be8d35",
         "native.obtcCrv": "0x2999537a71db9d79587ca35033cd0fa08c3c49dd",
         "native.bbtcCrv": "0x62cc514824b080707ffc0b0f64f992f38b974f9d",
         "native.tricrypto": "0xeaeA3712DC74d9166365004aF85e7F65f942E316"
->>>>>>> 53884dd1
     },
     "digg_system": {
         "owner": "0xDA25ee226E534d868f0Dd8a459536b03fEE9079b",
