{
    "globalStartBlock": {},
    "deployer": "0xDA25ee226E534d868f0Dd8a459536b03fEE9079b",
    "guardian": "0x29F7F8896Fb913CF7f9949C623F896a154727919",
    "keeper": "0x872213E29C85d7e30F1C8202FC47eD1Ec124BB1D",
    "root_proposer": "0x68de9E2b015904530593426d934CE608e117Fa7A",
    "root_approver": "0x626f69162ea1556a75dd4443d87d2fe38dd25901",
    "earner": "0x46099Ffa86aAeC689D11F5D5130044Ff7082C2AD",
    "harvester": "0x73433896620E71f7b1C72405b8D2898e951Ca4d5",
    "external_harvester": "0x64E2286148Fbeba8BEb4613Ede74bAc7646B2A2B",
    "rebaser": "0x10DC486A5c0d7e0315637ee5A22E54b6ECFCf676",
    "devProxyAdmin": "0x20Dce41Acca85E8222D6861Aa6D23B6C941777bF",
    "devUngatedProxyAdmin": "0x9215cBDCDe25629d0e3D69ee5562d1b444Cf69F9",
    "opsProxyAdmin": "0x4599f2913a3db4e73aa77a304ccc21516dd7270d",
    "daoProxyAdmin": "0x11A9D034B1bbfbbDCaC9cB3b86ca7D5Df05140F2",
    "testProxyAdmin": "0xB10b3Af646Afadd9C62D663dd5d226B15C25CdFA",
    "dfdBadgerProxyAdmin": "0xbf0e27fdf5ef7519a9540df401cce0a7a4cd75bc",
    "devMultisig": "0xB65cef03b9B89f99517643226d76e286ee999e77",
    "techMultisig": "0x68bf59ef26f57b9ae9fb08ae849a95a87790b187",
    "opsMultisig": "0x576cD258835C529B54722F84Bb7d4170aA932C64",
    "paymentsMultisig": "0xD4868d98849a58F743787c77738D808376210292",
    "testMultisig": "0x55949f769d0af7453881435612561d109fff07b8",
    "testGatedProxy": "0x375C48a3A3685d7e28EB45e612da6Dd51c7E38E0",
    "timelock": "0x21CF9b77F88Adf8F8C98d7E33Fe601DC57bC0893",
    "token": "0x3472A5A71965499acd81997a54BBA8D852C6E53d",
    "multisigs": {
        "dev": "0xB65cef03b9B89f99517643226d76e286ee999e77",
        "ops": "0x576cD258835C529B54722F84Bb7d4170aA932C64",
        "dfd": "0x5b5cF8620292249669e1DCC73B753d01543D6Ac7",
        "test": "0x55949f769d0af7453881435612561d109fff07b8",
        "tech": "0x68bf59ef26f57b9ae9fb08ae849a95a87790b187",
        "dfdBadgerShared": "0xCF7346A5E41b0821b80D5B3fdc385EEB6Dc59F44"
    },
    "keepers": {
        "legacy": "0x872213E29C85d7e30F1C8202FC47eD1Ec124BB1D",
        "rootProposer": "0x68de9E2b015904530593426d934CE608e117Fa7A",
        "autoCompounding": "0xE6C15f7f1e1AFD6bB19D5De395173bB76a7997f5",
        "utility": ""
    },
    "acl": {
        "chainlinkOracle": ""
    },
    "logic-2": {
        "StrategySushiLpOptimizer": "0x5a954c6871978b29E27894B6Ce5a3729465eD14e"
    },
    "logic": {
        "SmartVesting": "0x07c0E4f4C977a29c46Fb26597ea8C9105ca50b42",
        "SmartTimelock": "0x82C9E7DC49F800820d37a12a5a17548FE3a3A40b",
        "RewardsEscrow": "0xC2Bc5fD13Ce64efD249234C870D64569155609cd",
        "BadgerGeyser": "0x51B44fFD22ddEaDdb46E28867aA9988DF919F381",
        "BadgerTree": "0x48eb9b000f8c0a60784d0f96092e08efdc1e4876",
        "BadgerTreeV2": "0xbe82A3259ce427B8bCb54b938b486dC2aF509Cc3",
        "BadgerHunt": "0xC5C8933073B1c682aE07b4bc22d2249c220884bE",
        "SimpleTimelock": "0xBDa3AC68e2300B18ce3c8c2796C06058eAcc3947",
        "Controller": "0x6354E79F21B56C11f48bcD7c451BE456D7102A36",
        "Sett": "0x175586ac3f8A7463499D1019A30120aa6fC67C5f",
        "SettV1": "0x5c7AdB3Fd0DF2D1822a36922dd941e16D2bF4E51",
        "SettV3": "0x889d5036f2EA5784161090082F3327bb3e433102",
        "SettV4": "0xA762292A6A7fD944Db1Fe9389921e6F639B4C9E8",
        "StakingRewards": "0x6daCCed8D6d80b0e93a51A4303961678e8A46Fa5",
        "StakingRewardsSignalOnly": "0x752F5C9e91721dc7a7513106fbf249C46439A5EE",
        "StrategyBadgerRewards": "0x38b9344fFB931ABA6476198095e088024CdAC527",
        "StrategyBadgerLpMetaFarm": "0xB18D0bC54829bdFeAE998b8FE9a8df10953DcAeC",
        "StrategyHarvestMetaFarm": "0x17c118416BD713e00037125D85E58abaC60c4A4E",
        "StrategyCurveGaugeTbtcCrv": "0x1989C39Bc167678EAc6e9ADe5D803Cc3523011cf",
        "StrategyCurveGaugeSbtcCrv": "0xe3c63D747aca7Fb9E9404a09520D7A2A4feFEEaA",
        "StrategyCurveGaugeRenBtcCrv": "0x8B60386a978dFC3241E9112dB3ea009331838846",
        "HoneypotMeme": "0x7eCc602743bD50FB01fF60e9288fc532B851afc5",
        "StrategySushiLpOptimizer": "0x5435Fc74aeD67C81BB500490A4365AF5e6021bba",
        "StrategySushiBadgerWbtc": "0x5362626879686d3d98b467fb713fe19ea083f207",
        "UFragments": "0xFaBec03B04279c6E73F27AaF25866ACc844448Ae",
        "UFragmentsPolicy": "0x4750caa4999404cb26ff6db2d0abc09b000122e0",
        "DiggRewardsFaucet": "0xa42acbbee5796ad0862fd7340edc25f111cd10eb",
        "DiggSett": "0x0f92ca0fb07e420b2fed036a6bb023c6c9e49940",
        "StrategyDiggRewards": "0x5543e25B6Eea80D38863023392a33D976d769e5C",
        "StrategySushiDiggWbtcLpOptimizer": "0x072E0715DA0CA5a0dFD40cACc5eFCd43c8b553F8",
        "StrategyDiggLpMetaFarm": "0xd0b1e9f652019B993dacdd97011557ec3b2B6019",
        "DiggDistributor": "0x9a7d4078068ebb39ffe471898212353cf661580c",
        "SimpleTimelockWithVoting": "0xa494351C6f392908321Ea90665628f7f521FE809",
        "DiggSeeder": "0xfcC357420368195eE1F4B387d9d4335d26b0695F",
        "BadgerRewardsManager": "0xf101Be274FC6cd72CF5fE726fa2e938Ea7401E87",
        "UnlockScheduler": "0xC63d8A22D18dd42a9De8343Fd7C888bdA3E7516d",
        "AffiliateTokenGatedUpgradeable": "0x9313cB1AAaD4E600DBd7Ed70f76fB8288EA84138",
        "VipCappedGuestListWrapperUpgradeable": "0xa6aB825f86D9fDaFe9528f34f089A8473A3D85d3",
        "SimpleWrapperGatedUpgradeable": "0xc0a972a3cf8e52167589694d135abb66409f9b30",
        "GatedProxy": "0x1ba9d948c1c4f0cfb0ecaf57b743bb4045b87497",
        "RewardsLogger": "0x96B3f82782a62e4dcCb236F86665C550F6C0b6C0",
        "VipCappedGuestListBbtcUpgradeable": "0x6D8Bbe75d04725948A84AcFa1C1E91406A5a8ccb",
        "Disperse": "0x332937d0bFF49E2292C83CA8d8Fdd58296C4AF49",
        "StabilizeStrategyDiggV1": "0xFB688967BaC33AbD93DA18Ac0cBF1A69Cd5f0093",
        "StabilizeDiggSett": "0x3ee8ECEF1c5D6B924a03A32eFF4233d3dE5190E5",
        "DiggTreasury": "0x132069EA2E57b44C53C60697FD37453Afcae2708",
        "StrategyConvexLpOptimizer": "0xAB10f878bD27ae01DF36Ba645E458f7dbca7AA46",
<<<<<<< HEAD
        "StrategyConvexStakingOptimizer": "0x01d10fdc6b484BE380144dF12EB6C75387EfC49B",
        "StrategyCvxHelper": "0x831BeEaDfC5F4e7D9ecEa045066588824be6EbAa",
        "StrategyCvxCrvHelper": "0x8cea9A8360f78dE508E01C6B082279Fe34c75f77"
=======
        "StrategyConvexStakingOptimizer" :"0x01d10fdc6b484BE380144dF12EB6C75387EfC49B",
        "StrategyCvxHelper": "0x0172B8110b47448E32Ea9e4f291dB461Ee82D1d9",
        "StrategyCvxCrvHelper": "0x440E52dA3623203b0bc76FCae62429F2D4521173"
>>>>>>> 6f04cc86
    },
    "dao": {
        "token": "0x3472A5A71965499acd81997a54BBA8D852C6E53d",
        "kernel": "0x33D53383314190B0B885D1b6913B5a50E2D3A639",
        "agent": "0x8dE82C4C968663a0284b01069DDE6EF231D0Ef9B"
    },
    "sett_system": {
        "controllers": {
            "native": "0x63cF44B2548e4493Fd099222A1eC79F3344D9682",
            "harvest": "0x30392694C25fbBE5C026CF846e9b6525A2aC3eC8",
            "experimental": "0x9b4efA18c0c6b4822225b81D150f3518160f8609"
        },
        "vaults": {
            "native.badger": "0x19D97D8fA813EE2f51aD4B4e04EA08bAf4DFfC28",
            "native.renCrv": "0x6dEf55d2e18486B9dDfaA075bc4e4EE0B28c1545",
            "native.sbtcCrv": "0xd04c48A53c111300aD41190D63681ed3dAd998eC",
            "native.tbtcCrv": "0xb9D076fDe463dbc9f915E5392F807315Bf940334",
            "native.uniBadgerWbtc": "0x235c9e24D3FB2FAFd58a2E49D454Fdcd2DBf7FF1",
            "harvest.renCrv": "0xAf5A1DECfa95BAF63E0084a35c62592B774A2A87",
            "native.sushiWbtcEth": "0x758A43EE2BFf8230eeb784879CdcFF4828F2544D",
            "native.sushiBadgerWbtc": "0x1862A18181346EBd9EdAf800804f89190DeF24a5",
            "native.digg": "0x7e7E112A68d8D2E221E11047a72fFC1065c38e1a",
            "native.uniDiggWbtc": "0xC17078FDd324CC473F8175Dc5290fae5f2E84714",
            "native.sushiDiggWbtc": "0x88128580ACdD9c04Ce47AFcE196875747bF2A9f6",
            "yearn.wbtc": "0x4b92d19c11435614cd49af1b589001b7c08cd4d5",
            "experimental.sushiIBbtcWbtc": "0x8a8ffec8f4a0c8c9585da95d9d97e8cd6de273de",
            "experimental.digg": "0x608b6D82eb121F3e5C0baeeD32d81007B916E83C",
            "native.hbtcCrv": "0x8c76970747afd5398e958bdfada4cf0b9fca16c4",
            "native.pbtcCrv": "0x55912d0cf83b75c492e761932abc4db4a5cb1b17",
            "native.obtcCrv": "0xf349c0faa80fc1870306ac093f75934078e28991",
            "native.bbtcCrv": "0x5dce29e92b1b939f8e8c60dcf15bde82a85be4a9",
            "native.tricrypto": "0xBE08Ef12e4a553666291E9fFC24fCCFd354F2Dd2",
            "native.cvxCrv": "0x2B5455aac8d64C14786c3a29858E43b5945819C0",
            "native.cvx": "0x53c8e199eb2cb7c01543c137078a038937a68e40"
        },
        "vault_artifacts": {
            "native.badger": "Sett",
            "native.renCrv": "Sett",
            "native.convexRenCrv": "Sett",
            "native.sbtcCrv": "Sett",
            "native.convexSbtcCrv": "Sett",
            "native.tbtcCrv": "Sett",
            "native.convexTbtcCrv": "Sett",
            "native.uniBadgerWbtc": "Sett",
            "harvest.renCrv": "Sett",
            "native.sushiWbtcEth": "Sett",
            "native.sushiBadgerWbtc": "Sett",
            "native.digg": "DiggSett",
            "native.uniDiggWbtc": "Sett",
            "native.sushiDiggWbtc": "Sett",
            "yearn.wbtc": "AffiliateTokenGatedUpgradeable",
            "experimental.sushiIBbtcWbtc": "Sett",
            "experimental.digg": "StabilizeDiggSett",
            "native.hbtcCrv": "SettV3",
            "native.pbtcCrv": "SettV3",
            "native.obtcCrv": "SettV3",
            "native.bbtcCrv": "SettV3",
            "native.tricrypto": "SettV3",
            "native.cvxCrv": "SettV4",
            "native.cvx": "SettV4"
        },
        "strategies": {
            "native.badger": "0x75b8E21BD623012Efb3b69E1B562465A68944eE6",
            "native.renCrv": "0x6582a5b139fc1c6360846efdc4440d51aad4df7b",
            "native.sbtcCrv": "0xf1ded284e891943b3e9c657d7fc376b86164ffc2",
            "native.tbtcCrv": "0x522bb024c339a12be1a47229546f288c40b62d29",
            "native.uniBadgerWbtc": "0x95826C65EB1f2d2F0EDBb7EcB176563B61C60bBf",
            "harvest.renCrv": "0xaaE82E3c89e15E6F26F60724f115d5012363e030",
            "native.sushiWbtcEth": "0x7A56d65254705B4Def63c68488C0182968C452ce",
            "native.sushiBadgerWbtc": "0x3a494D79AA78118795daad8AeFF5825C6c8dF7F1",
            "native.digg": "0x4a8651F2edD68850B944AD93f2c67af817F39F62",
            "native.uniDiggWbtc": "0xadc8d7322f2E284c1d9254170dbe311E9D3356cf",
            "native.sushiDiggWbtc": "0xaa8dddfe7DFA3C3269f1910d89E4413dD006D08a",
            "experimental.sushiIBbtcWbtc": "0xf4146A176b09C664978e03d28d07Db4431525dAd",
            "experimental.digg": "0xA6af1B913E205B8E9B95D3B30768c0989e942316",
            "native.hbtcCrv": "0xff26f400e57bf726822eacbb64fa1c52f1f27988",
            "native.pbtcCrv": "0x1C1fD689103bbFD701b3B7D41A3807F12814033D",
            "native.obtcCrv": "0x2bb864cdb4856ab2d148c5ca52dd7ccec126d138",
            "native.bbtcCrv": "0x4f3e7a4566320b2709fd1986f2e9f84053d3e2a0",
            "native.tricrypto": "0x05ec4356e1acd89cc2d16adc7415c8c95e736ac1",
            "native.cvxCrv": "0x826048381d65a65DAa51342C51d464428d301896",
            "native.cvx": "0xBCee2c6CfA7A4e29892c3665f464Be5536F16D95"
        },
        "strategies_registry": {
            "native.renCrv": {
                "Curve": "0x444B860128B7Bf8C0e864bDc3b7a36a940db7D88",
                "StrategyConvexLpOptimizer": "0x8cbb86a7e0780a6fbefeec108f9b4b0aa8193e24",
                "StrategyConvexStakingOptimizer": "0x6582a5b139fc1c6360846efdc4440d51aad4df7b"
            },
            "native.sbtcCrv": {
                "Curve": "0x3Efc97A8e23f463e71Bf28Eb19690d097797eb17",
                "StrategyConvexLpOptimizer": "0xaa9b716ccd717761f40479cd81f8e3a5a7b4cad7",
                "StrategyConvexStakingOptimizer": "0xf1ded284e891943b3e9c657d7fc376b86164ffc2"
            },
            "native.tbtcCrv": {
                "Curve": "0xE2fA197eAA5C726426003074147a08beaA59403B",
                "StrategyConvexLpOptimizer": "0x1ac31c470b90e366c70efc1ac28d5d7fa2f1dbe1",
                "StrategyConvexStakingOptimizer": "0x522bb024c339a12be1a47229546f288c40b62d29"
            },
            "native.hbtcCrv": {
                "Test": "0xca4b98ca964713287a36224364dbed15c9b7abc3",
                "StrategyConvexStakingOptimizer": "0xff26f400e57bf726822eacbb64fa1c52f1f27988"
            },
            "native.pbtcCrv": {
                "Test": "0xcaed73bcdd45d2469b1287a7c21d7a31b2bb7b35",
                "StrategyConvexStakingOptimizer": "0x1c1fd689103bbfd701b3b7d41a3807f12814033d"
            },
            "native.obtcCrv": {
                "Test": "0xdbda6fa60c48a7da8e0c7ae25a20fd089c0f6a1f",
                "StrategyConvexStakingOptimizer": "0x2bb864cdb4856ab2d148c5ca52dd7ccec126d138"
            },
            "native.bbtcCrv": {
                "Test": "0x353200ed9f63fa7804816b336d50e9f0d7c88d2c",
                "StrategyConvexStakingOptimizer": "0x4f3e7a4566320b2709fd1986f2e9f84053d3e2a0"
            }
        },
        "strategy_artifacts": {
            "native.badger": "StrategyBadgerRewards",
            "native.renCrv": "StrategyCurveGaugeRenBtcCrv",
            "native.sbtcCrv": "StrategyCurveGaugeSbtcCrv",
            "native.tbtcCrv": "StrategyCurveGaugeTbtcCrv",
            "native.uniBadgerWbtc": "StrategyBadgerLpMetaFarm",
            "harvest.renCrv": "StrategyHarvestMetaFarm",
            "native.sushiWbtcEth": "StrategySushiLpOptimizer",
            "native.sushiBadgerWbtc": "StrategySushiBadgerWbtc",
            "native.digg": "StrategyDiggRewards",
            "native.uniDiggWbtc": "StrategyDiggLpMetaFarm",
            "experimental.sushiIBbtcWbtc": "StrategySushiLpOptimizer",
            "native.sushiDiggWbtc": "StrategySushiDiggWbtcLpOptimizer",
            "experimental.digg": "StabilizeStrategyDiggV1",
            "native.hbtcCrv": "StrategyConvexStakingOptimizer",
            "native.pbtcCrv": "StrategyConvexStakingOptimizer",
            "native.obtcCrv": "StrategyConvexStakingOptimizer",
            "native.bbtcCrv": "StrategyConvexStakingOptimizer",
            "native.tricrypto": "StrategyConvexStakingOptimizer",
            "native.cvxCrv": "StrategyCvxCrvHelper",
            "native.cvx": "StrategyCvxHelper"
        },
        "rewards": {
            "native.badger": "0xBD9c69654B8F3E5978DFd138B00cB0Be29F28cCf",
            "native.uniBadgerWbtc": "0x0c79406977314847A9545B11783635432D7fe019",
            "native.sushiBadgerWbtc": "0xd34C1d3853214bf049B760Ef48A580bfa7A9c8a1",
            "native.digg": "0xec48D3eD49432FFE64f39b6EB559d0fa7AC9cc90",
            "native.uniDiggWbtc": "0xB45e51485ff078E85D9fF29c3AC0CbD9351cEBb1",
            "native.sushiDiggWbtc": "0xF2E434772FC12705E823B2683703ee6cd8d19744"
        },
        "guestLists": {
            "experimental.digg": "0x28E07714500Bc44f3F324e4Cfcffb0E9358EC41C",
            "experimental.renBtc": "0x9FC48e61B6a75eE263ca160aCF3288A99238719E"
        }
    },
    "uniBadgerWbtcLp": "0xcD7989894bc033581532D2cd88Da5db0A4b12859",
    "daoBadgerTimelock": "0x4441776e6A5D61fA024A5117bfc26b953Ad1f425",
    "teamVesting": "0xE4AA1D8AaF8A50422bC5C7310deb1262d1F6f657",
    "communityPool": "0xbe838ae7f6ba97e7eb545a3f43ee96ffbb3184dc",
    "badgerHunt": "0x394DCfbCf25C5400fcC147EbD9970eD34A474543",
    "badgerTree": "0x660802Fc641b154aBA66a62137e71f331B6d787A",
    "rewardsEscrow": "0x19d099670a21bC0a8211a89B84cEdF59AbB4377F",
    "honeypotMeme": "0x9159D3BeaE435CEcC54d221675465D4C1AB04d87",
    "claimEncoder": "0xf3ff1a5856b1726a8fef921ea57eab2c51466a93",
    "badgerRewardsManager": "0x5B60952481Eb42B66bdfFC3E049025AC5b91c127",
    "unlockScheduler": "0x1AADc00011939499a4d263d657Dd74b0E1176cF9",
    "badgerNfts": "0xe1e546e25A5eD890DFf8b8D005537c0d373497F8",
    "autoCompoundingLogger": "0x70e8D2994EE23353633405f3771d105119cC662d",
    "rewardsLogger": "0x0A4F4e92C3334821EbB523324D09E321a6B0d8ec",
    "unifiedLogger": "0x01ebd1fbbe06be7d0936282da12fae2cde9c700d",
    "geysers": {
        "native.badger": "0xa9429271a28F8543eFFfa136994c0839E7d7bF77",
        "native.renCrv": "0x2296f174374508278DC12b806A7f27c87D53Ca15",
        "native.sbtcCrv": "0x10fC82867013fCe1bD624FafC719Bb92Df3172FC",
        "native.tbtcCrv": "0x085A9340ff7692Ab6703F17aB5FfC917B580a6FD",
        "native.uniBadgerWbtc": "0xA207D69Ea6Fb967E54baA8639c408c31767Ba62D",
        "harvest.renCrv": "0xeD0B7f5d9F6286d00763b0FFCbA886D8f9d56d5e",
        "native.sushiWbtcEth": "0x612f681BCd12A0b284518D42D2DBcC73B146eb65",
        "native.sushiBadgerWbtc": "0xB5b654efBA23596Ed49FAdE44F7e67E23D6712e7",
        "native.uniDiggWbtc": "0x0194B5fe9aB7e0C43a08aCbb771516fc057402e7",
        "native.sushiDiggWbtc": "0x7f6fe274e172ac7d096a7b214c78584d99ca988b",
        "yearn.wbtc": "0x155482D1e2cB0909333326504f0eA4350760c927"
    },
    "guest_lists": {
        "ibbtc": "0x7dD08c5a4Ce91Cf862223330dD373E36fe94189B",
        "experimental.digg": "0x28E07714500Bc44f3F324e4Cfcffb0E9358EC41C",
        "native.hbtcCrv": "0xd71ac3c4484da01c6a577506e6c85f310a8867a4",
        "native.pbtcCrv": "0xbde7bd6a4da5c972532ad8a973deb67d36be8d35",
        "native.obtcCrv": "0x2999537a71db9d79587ca35033cd0fa08c3c49dd",
        "native.bbtcCrv": "0x62cc514824b080707ffc0b0f64f992f38b974f9d",
        "native.tricrypto": "0xeaeA3712DC74d9166365004aF85e7F65f942E316",
        "native.cvxCrv": "0x844bE1f096894D3bFC44640dC2875cA3c7F20827",
        "native.cvx": "0x5Db74532743006b82b3515115Ca46f506534BC27"
    },
    "digg_system": {
        "owner": "0xDA25ee226E534d868f0Dd8a459536b03fEE9079b",
        "devProxyAdmin": "0x20Dce41Acca85E8222D6861Aa6D23B6C941777bF",
        "daoProxyAdmin": "0x11A9D034B1bbfbbDCaC9cB3b86ca7D5Df05140F2",
        "uFragments": "0x798D1bE841a82a273720CE31c822C61a67a601C3",
        "uFragmentsPolicy": "0x327a78D13eA74145cc0C63E6133D516ad3E974c3",
        "orchestrator": "0xbd5d9451e004fc495f105ceab40d6c955e4192ba",
        "cpiMedianOracle": "0x57280661EcAB9B2ad0ddac9B5ed824Ae17424A8C",
        "marketMedianOracle": "0x058ec2bf15011095a25670b618a129c043e2162e",
        "chainlinkForwarder": "0xB572f69edbfC946af11a1b3ef8D5c2f41D38a642",
        "constantOracle": "0xed57725991983e407837ce4b3e0f0fa38bd161b6",
        "centralizedOracle": "0x72dc16CFa95beB42aeebD2B10F22E55bD17Ce976",
        "daoDiggTimelock": "0x5A54Ca44e8F5A1A695f8621f15Bfa159a140bB61",
        "diggTeamVesting": "0x124FD4A9bd4914b32c77C9AE51819b1181dbb3D4",
        "diggDistributor": "0x5E79958EfbB8AFdeDB6EC7107110F329e4EAfffA",
        "diggSeeder": "0xb81fA24b359289b7bC8552dB6A2a606fa8B5B61c"
    },
    "airdrops": {
        "gitcoinRound8": "0xd17c7effa924b55951e0f6d555b3a3ea34451179"
    },
    "pools": {
        "uniDiggWbtc": "0xe86204c4eddd2f70ee00ead6805f917671f56c52",
        "sushiDiggWbtc": "0x9a13867048e01c663ce8ce2fe0cdae69ff9f35e3"
    },
    "bridge_system": {
        "adapter": "0xb6ea1d3fb9100a2Cf166FEBe11f24367b5FCD24A",
        "curveTokenWrapper": "0x65622D49e723a3b3e41b165aB6c0451d896B3C04",
        "logic": {
            "BadgerBridgeAdapter": "0x1362E51C1aA40fD180824D4A7Fc4F27E2BB3EFE5"
        }
    },
    "swap_system": {
        "router": "0x618591aa0e9a29bEc845D841735Ce3aFAD8fa645",
        "strategies": {
            "curve": "0x1a6BC004fCDd57F1f55Ba3a3807FAE71F8d89e8D"
        },
        "logic": {
            "SwapStrategyRouter": "0x338cdC5D9c8Bb428fDA4C47e66841DEA954fDEDE",
            "CurveSwapStrategy": "0x4f594f1C067177587617b964632a3CC164C29cE8"
        }
    },
    "test": {
        "badgerTree": "0xc014c026d92c03cd3a8fdee6f2cafdc9254f5c9f"
    },
    "ibbtc": {
        "badgerPeak": "0x41671BA1abcbA387b9b2B752c205e22e916BE6e3",
        "bcrvRenWBTC": "0x6dEf55d2e18486B9dDfaA075bc4e4EE0B28c1545",
        "bcrvRenWSBTC": "0xd04c48A53c111300aD41190D63681ed3dAd998eC",
        "btbtc_sbtcCrv": "0xb9D076fDe463dbc9f915E5392F807315Bf940334",
        "byvWbtcPeak": "0x825218beD8BE0B30be39475755AceE0250C50627",
        "byvWbtc": "0x4b92d19c11435614CD49Af1b589001b7c08cD4D5",
        "bBtc": "0xc4E15973E6fF2A35cC804c2CF9D2a1b817a8b40F",
        "core": "0x2A8facc9D49fBc3ecFf569847833C380A13418a8"
    },
    "obsolete": {
        "StrategyPickleMetaFarm": "0xF6BC36280F32398A031A7294e81131aEE787D178"
    }
}<|MERGE_RESOLUTION|>--- conflicted
+++ resolved
@@ -91,15 +91,9 @@
         "StabilizeDiggSett": "0x3ee8ECEF1c5D6B924a03A32eFF4233d3dE5190E5",
         "DiggTreasury": "0x132069EA2E57b44C53C60697FD37453Afcae2708",
         "StrategyConvexLpOptimizer": "0xAB10f878bD27ae01DF36Ba645E458f7dbca7AA46",
-<<<<<<< HEAD
-        "StrategyConvexStakingOptimizer": "0x01d10fdc6b484BE380144dF12EB6C75387EfC49B",
-        "StrategyCvxHelper": "0x831BeEaDfC5F4e7D9ecEa045066588824be6EbAa",
-        "StrategyCvxCrvHelper": "0x8cea9A8360f78dE508E01C6B082279Fe34c75f77"
-=======
         "StrategyConvexStakingOptimizer" :"0x01d10fdc6b484BE380144dF12EB6C75387EfC49B",
         "StrategyCvxHelper": "0x0172B8110b47448E32Ea9e4f291dB461Ee82D1d9",
         "StrategyCvxCrvHelper": "0x440E52dA3623203b0bc76FCae62429F2D4521173"
->>>>>>> 6f04cc86
     },
     "dao": {
         "token": "0x3472A5A71965499acd81997a54BBA8D852C6E53d",
