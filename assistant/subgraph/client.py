from assistant.subgraph.config import subgraph_config
from assistant.subgraph.utils import make_gql_client
from brownie import interface
from rich.console import Console
from gql import gql, Client
from gql.transport.aiohttp import AIOHTTPTransport
from decimal import *
import json
from functools import lru_cache

getcontext().prec = 20
console = Console()

tokens_client = make_gql_client("tokens")
sett_client = make_gql_client("setts")
harvests_client = make_gql_client("harvests")

## TODO: seperate files by chain/subgraph

harvest_subgraph_url = subgraph_config["harvests"]
harvests_transport = AIOHTTPTransport(url=harvest_subgraph_url)
harvests_client = Client(transport=harvests_transport)


def fetch_tree_distributions(startBlock, endBlock):
    query = gql(
        """
        query tree_distributions(
            $blockHeight: Block_height
            $lastDistId: TreeDistribution_filter
            ) {
            treeDistributions(block: $blockHeight, where: $lastDistId) {
                id
                token {
                    address
                    symbol
                }
                amount
                blockNumber
                }
            }
        """
    )
    lastDistId = "0x0000000000000000000000000000000000000000"
    variables = {"blockHeight": {"number": endBlock}}
    treeDistributions = []
    while True:
        variables["lastDistId"] = {"id_gt": lastDistId}
        results = harvests_client.execute(query, variable_values=variables)
        distData = results["treeDistributions"]
        if len(distData) == 0:
            break
        else:
            treeDistributions = [*treeDistributions, *distData]
        if len(distData) > 0:
            lastDistId = distData[-1]["id"]
    return [td for td in treeDistributions if int(td["blockNumber"]) > int(startBlock)]


@lru_cache(maxsize=None)
def fetch_sett_balances(key, settId, startBlock):
    query = gql(
        """
        query balances_and_events($vaultID: Vault_filter, $blockHeight: Block_height,$lastBalanceId:AccountVaultBalance_filter) {
            vaults(block: $blockHeight, where: $vaultID) {
                balances(first:1000,where: $lastBalanceId) {
                    id
                    account {
                        id
                    }
                    shareBalanceRaw
                  }
                }
            }
        """
    )
    lastBalanceId = ""
    variables = {"blockHeight": {"number": startBlock}, "vaultID": {"id": settId}}
    balances = {}
    while True:
        variables["lastBalanceId"] = {"id_gt": lastBalanceId}

        results = sett_client.execute(query, variable_values=variables)
        if len(results["vaults"]) == 0:
            return {}
        newBalances = {}
        balance_data = results["vaults"][0]["balances"]
        for result in balance_data:
            account = result["id"].split("-")[0]
            newBalances[account] = int(result["shareBalanceRaw"])

        if len(balance_data) == 0:
            break

        if len(balance_data) > 0:
            lastBalanceId = balance_data[-1]["id"]

        balances = {**newBalances, **balances}
    console.log("Processing {} balances".format(len(balances)))
    return balances


@lru_cache(maxsize=None)
def fetch_geyser_events(geyserId, startBlock):
    console.print(
        "[bold green] Fetching Geyser Events {}[/bold green]".format(geyserId)
    )

    query = gql(
        """query($geyserID: Geyser_filter,$blockHeight: Block_height,$lastStakedId: StakedEvent_filter,$lastUnstakedId: UnstakedEvent_filter)
    {
      geysers(where: $geyserID,block: $blockHeight) {
          id
          totalStaked
          stakeEvents(first:1000,where: $lastStakedId) {
              id
              user,
              amount
              timestamp,
              total
          }
          unstakeEvents(first:1000,where: $lastUnstakedId) {
              id
              user,
              amount
              timestamp,
              total
          }
      }
    }
    """
    )

    stakes = []
    unstakes = []
    totalStaked = 0
    lastStakedId = ""
    lastUnstakedId = ""
    variables = {"geyserID": {"id": geyserId}, "blockHeight": {"number": startBlock}}
    while True:
        variables["lastStakedId"] = {"id_gt": lastStakedId}
        variables["lastUnstakedId"] = {"id_gt": lastUnstakedId}
        result = sett_client.execute(query, variable_values=variables)

        if len(result["geysers"]) == 0:
            return {"stakes": [], "unstakes": [], "totalStaked": 0}
        newStakes = result["geysers"][0]["stakeEvents"]
        newUnstakes = result["geysers"][0]["unstakeEvents"]
        if len(newStakes) == 0 and len(newUnstakes) == 0:
            break
        if len(newStakes) > 0:
            lastStakedId = newStakes[-1]["id"]
        if len(newUnstakes) > 0:
            lastUnstakedId = newUnstakes[-1]["id"]

        stakes.extend(newStakes)
        unstakes.extend(newUnstakes)
        totalStaked = result["geysers"][0]["unstakeEvents"]

    console.log("Processing {} stakes".format(len(stakes)))
    console.log("Processing {} unstakes".format(len(unstakes)))
    return {"stakes": stakes, "unstakes": unstakes, "totalStaked": totalStaked}


@lru_cache(maxsize=None)
def fetch_sett_transfers(settID, startBlock, endBlock):
    console.print(
        "[bold green] Fetching Sett Deposits/Withdrawals {}[/bold green]".format(settID)
    )
    query = gql(
        """
        query sett_transfers($vaultID: Vault_filter, $blockHeight: Block_height) {
            vaults(block: $blockHeight, where: $vaultID) {
                deposits(first:1000) {
                    id
                    pricePerFullShare
                    account {
                     id
                    }
                    amount
                    transaction {
                        timestamp
                        blockNumber
                    }
                }
                withdrawals(first:1000) {
                    id
                    pricePerFullShare
                    account {
                     id
                    }
                    amount
                    transaction {
                        timestamp
                        blockNumber
                    }
                }
            }
        }
    """
    )
    variables = {"vaultID": {"id": settID}, "blockHeight": {"number": endBlock}}

    results = sett_client.execute(query, variable_values=variables)

    def filter_by_startBlock(transfer):
        return int(transfer["transaction"]["blockNumber"]) > startBlock

    def convert_amount(transfer):
        ppfs = Decimal(transfer["pricePerFullShare"]) / Decimal(1e18)
        transfer["amount"] = round(Decimal(transfer["amount"]) / Decimal(ppfs))
        return transfer

    def negate_withdrawals(withdrawal):
        withdrawal["amount"] = -withdrawal["amount"]
        return withdrawal

    deposits = map(convert_amount, results["vaults"][0]["deposits"])
    withdrawals = map(
        negate_withdrawals,
        map(convert_amount, results["vaults"][0]["withdrawals"]),
    )

    deposits = list(filter(filter_by_startBlock, list(deposits)))
    withdrawals = list(filter(filter_by_startBlock, list(withdrawals)))
    console.log("Processing {} deposits".format(len(deposits)))
    console.log("Processing {} withdrawals".format(len((withdrawals))))

    return sorted(
        [*deposits, *withdrawals],
        key=lambda t: t["transaction"]["timestamp"],
    )


def fetch_farm_harvest_events():
    query = gql(
        """
        query fetch_harvest_events {
            farmHarvestEvents(first:1000,orderBy: blockNumber,orderDirection:asc) {
                id
                farmToRewards
                blockNumber
                totalFarmHarvested
                timestamp
            }
        }

    """
    )
    results = harvests_client.execute(query)
    for event in results["farmHarvestEvents"]:
        event["rewardAmount"] = event.pop("farmToRewards")

    return results["farmHarvestEvents"]


def fetch_sushi_harvest_events():
    query = gql(
        """
        query fetch_harvest_events {
            sushiHarvestEvents(first:1000,orderBy:blockNumber,orderDirection:asc) {
                id
                xSushiHarvested
                totalxSushi
                toStrategist
                toBadgerTree
                toGovernance
                timestamp
                blockNumber
            }
        }
    """
    )
    results = harvests_client.execute(query)
    wbtcEthEvents = []
    wbtcBadgerEvents = []
    wbtcDiggEvents = []
    iBbtcWbtcEvents = []
<<<<<<< HEAD

=======
>>>>>>> d63d7a7d
    for event in results["sushiHarvestEvents"]:
        strategy = event["id"].split("-")[0]
        if strategy == "0x7a56d65254705b4def63c68488c0182968c452ce":
            wbtcEthEvents.append(event)
        elif strategy == "0x3a494d79aa78118795daad8aeff5825c6c8df7f1":
            wbtcBadgerEvents.append(event)
        elif strategy == "0xaa8dddfe7dfa3c3269f1910d89e4413dd006d08a":
            wbtcDiggEvents.append(event)
        elif strategy == "0xf4146a176b09c664978e03d28d07db4431525dad":
            iBbtcWbtcEvents.append(event)

    return {
<<<<<<< HEAD
        "native.sushiWbtcEth": wbtcEthEvents,
        "native.sushiBadgerWbtc": wbtcBadgerEvents,
        "native.sushiDiggWbtc": wbtcDiggEvents,
        "experimental.sushiIBbtcWbtc": iBbtcWbtcEvents,
=======
        "wbtcEth": wbtcEthEvents,
        "wbtcBadger": wbtcBadgerEvents,
        "wbtcDigg": wbtcDiggEvents,
        "iBbtcWbtc": iBbtcWbtcEvents,
>>>>>>> d63d7a7d
    }


@lru_cache(maxsize=None)
def fetch_wallet_balances(sharesPerFragment, blockNumber):
    increment = 1000
    query = gql(
        """
        query fetchWalletBalance($firstAmount: Int, $lastID: ID,$blockNumber:Block_height) {
            tokenBalances(first: $firstAmount, where: { id_gt: $lastID  },block: $blockNumber) {
                id
                balance
                token {
                    symbol
                }
            }
        }
    """
    )

    ## Paginate this for more than 1000 balances
    continueFetching = True
    lastID = "0x0000000000000000000000000000000000000000"

    badger_balances = {}
    digg_balances = {}
    ibbtc_balances = {}
    console.log(sharesPerFragment)
    while continueFetching:
        variables = {
            "firstAmount": increment,
            "lastID": lastID,
            "blockNumber": {"number": blockNumber},
        }
        nextPage = tokens_client.execute(query, variable_values=variables)
        if len(nextPage["tokenBalances"]) == 0:
            continueFetching = False
        else:
            lastID = nextPage["tokenBalances"][-1]["id"]
            console.log(
                "Fetching {} token balances".format(len(nextPage["tokenBalances"]))
            )
            for entry in nextPage["tokenBalances"]:
                address = entry["id"].split("-")[0]
                amount = float(entry["balance"])
                if amount > 0:
                    if entry["token"]["symbol"] == "BADGER":
                        badger_balances[address] = amount / 1e18
                    if entry["token"]["symbol"] == "DIGG":
                        # Speed this up
                        if entry["balance"] == 0:
                            fragmentBalance = 0
                        else:
                            fragmentBalance = sharesPerFragment / amount
                        digg_balances[address] = float(fragmentBalance) / 1e9
                    if entry["token"]["symbol"] == "ibBTC":
                        if (
                            address
                            == "0x18d98D452072Ac2EB7b74ce3DB723374360539f1".lower()
                        ):
                            # Ignore sushiswap pool
                            ibbtc_balances[address] = 0
                        else:
                            ibbtc_balances[address] = amount / 1e18

    return badger_balances, digg_balances, ibbtc_balances


def fetch_cream_balances(tokenSymbol, blockNumber):
    cream_transport = AIOHTTPTransport(url=subgraph_config["cream_url"])
    cream_sett_client = Client(
        transport=cream_transport, fetch_schema_from_transport=True
    )
    increment = 1000

    query = gql(
        """
        query fetchCreambBadgerDeposits($firstAmount: Int, $lastID: ID, $symbol: String,$blockNumber: Block_height) {
            accountCTokens(first: $firstAmount,block:$blockNumber
                where: {
                    id_gt: $lastID
                    symbol: $symbol
                    enteredMarket: true
                }
            ) {
                id
                totalUnderlyingBorrowed
                totalUnderlyingSupplied
                account {
                    id
                }
            }
        markets(block:$blockNumber,
            where:{
            symbol:$symbol
        }) {
            exchangeRate
        }
        }
    """
    )

    ## Paginate this for more than 1000 balances
    results = []
    continueFetching = True
    lastID = "0x0000000000000000000000000000000000000000"

    while continueFetching:
        variables = {
            "firstAmount": increment,
            "lastID": lastID,
            "symbol": tokenSymbol,
            "blockNumber": {"number": blockNumber},
        }
        nextPage = cream_sett_client.execute(query, variable_values=variables)
        if len(nextPage["accountCTokens"]) == 0:
            if len(nextPage["markets"]) == 0:
                console.log("No Cream deposits found for {}".format(tokenSymbol))
                return {}
            exchangeRate = nextPage["markets"][0]["exchangeRate"]
            continueFetching = False
        else:
            lastID = nextPage["accountCTokens"][-1]["id"]
            results += nextPage["accountCTokens"]

    retVal = {}
    console.log("Queried {} cream balances\n".format(len(results)))
    for entry in results:
        retVal[entry["account"]["id"]] = (
            float(entry["totalUnderlyingSupplied"]) * 1e18 / (1 + float(exchangeRate))
        )
    return retVal<|MERGE_RESOLUTION|>--- conflicted
+++ resolved
@@ -276,10 +276,6 @@
     wbtcBadgerEvents = []
     wbtcDiggEvents = []
     iBbtcWbtcEvents = []
-<<<<<<< HEAD
-
-=======
->>>>>>> d63d7a7d
     for event in results["sushiHarvestEvents"]:
         strategy = event["id"].split("-")[0]
         if strategy == "0x7a56d65254705b4def63c68488c0182968c452ce":
@@ -292,17 +288,10 @@
             iBbtcWbtcEvents.append(event)
 
     return {
-<<<<<<< HEAD
-        "native.sushiWbtcEth": wbtcEthEvents,
-        "native.sushiBadgerWbtc": wbtcBadgerEvents,
-        "native.sushiDiggWbtc": wbtcDiggEvents,
-        "experimental.sushiIBbtcWbtc": iBbtcWbtcEvents,
-=======
         "wbtcEth": wbtcEthEvents,
         "wbtcBadger": wbtcBadgerEvents,
         "wbtcDigg": wbtcDiggEvents,
         "iBbtcWbtc": iBbtcWbtcEvents,
->>>>>>> d63d7a7d
     }
 
 
