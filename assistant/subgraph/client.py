from assistant.subgraph.config import subgraph_config
<<<<<<< HEAD
from assistant.subgraph.utils import make_gql_client
=======
from helpers.constants import CONVEX_SETTS
>>>>>>> a84dcd08
from brownie import interface
from rich.console import Console
from gql import gql, Client
from gql.transport.aiohttp import AIOHTTPTransport
from decimal import *
import json
from functools import lru_cache

getcontext().prec = 20
console = Console()

tokens_client = make_gql_client("tokens")
sett_client = make_gql_client("setts")
harvests_client = make_gql_client("harvests")

## TODO: seperate files by chain/subgraph


@lru_cache(maxsize=None)
def fetch_sett_balances(key, settId, startBlock):
    query = gql(
        """
        query balances_and_events($vaultID: Vault_filter, $blockHeight: Block_height,$lastBalanceId:AccountVaultBalance_filter) {
            vaults(block: $blockHeight, where: $vaultID) {
                balances(first:1000,where: $lastBalanceId) {
                    id
                    account {
                        id
                    }
                    shareBalanceRaw
                  }
                }
            }
        """
    )
    lastBalanceId = ""
    variables = {"blockHeight": {"number": startBlock}, "vaultID": {"id": settId}}
    balances = {}
    while True:
        variables["lastBalanceId"] = {"id_gt": lastBalanceId}

        results = sett_client.execute(query, variable_values=variables)
        if len(results["vaults"]) == 0:
            return {}
        newBalances = {}
        balance_data = results["vaults"][0]["balances"]
        for result in balance_data:
            account = result["id"].split("-")[0]
            newBalances[account] = int(result["shareBalanceRaw"])

        if len(balance_data) == 0:
            break

        if len(balance_data) > 0:
            lastBalanceId = balance_data[-1]["id"]

        balances = {**newBalances, **balances}
    console.log("Processing {} balances".format(len(balances)))
    return balances


@lru_cache(maxsize=None)
def fetch_geyser_events(geyserId, startBlock):
    console.print(
        "[bold green] Fetching Geyser Events {}[/bold green]".format(geyserId)
    )

    query = gql(
        """query($geyserID: Geyser_filter,$blockHeight: Block_height,$lastStakedId: StakedEvent_filter,$lastUnstakedId: UnstakedEvent_filter)
    {
      geysers(where: $geyserID,block: $blockHeight) {
          id
          totalStaked
          stakeEvents(first:1000,where: $lastStakedId) {
              id
              user,
              amount
              timestamp,
              total
          }
          unstakeEvents(first:1000,where: $lastUnstakedId) {
              id
              user,
              amount
              timestamp,
              total
          }
      }
    }
    """
    )

    stakes = []
    unstakes = []
    totalStaked = 0
    lastStakedId = ""
    lastUnstakedId = ""
    variables = {"geyserID": {"id": geyserId}, "blockHeight": {"number": startBlock}}
    while True:
        variables["lastStakedId"] = {"id_gt": lastStakedId}
        variables["lastUnstakedId"] = {"id_gt": lastUnstakedId}
        result = sett_client.execute(query, variable_values=variables)

        if len(result["geysers"]) == 0:
            return {"stakes": [], "unstakes": [], "totalStaked": 0}
        newStakes = result["geysers"][0]["stakeEvents"]
        newUnstakes = result["geysers"][0]["unstakeEvents"]
        if len(newStakes) == 0 and len(newUnstakes) == 0:
            break
        if len(newStakes) > 0:
            lastStakedId = newStakes[-1]["id"]
        if len(newUnstakes) > 0:
            lastUnstakedId = newUnstakes[-1]["id"]

        stakes.extend(newStakes)
        unstakes.extend(newUnstakes)
        totalStaked = result["geysers"][0]["unstakeEvents"]

    console.log("Processing {} stakes".format(len(stakes)))
    console.log("Processing {} unstakes".format(len(unstakes)))
    return {"stakes": stakes, "unstakes": unstakes, "totalStaked": totalStaked}


@lru_cache(maxsize=None)
def fetch_sett_transfers(settID, startBlock, endBlock):
    console.print(
        "[bold green] Fetching Sett Deposits/Withdrawals {}[/bold green]".format(settID)
    )
    query = gql(
        """
        query sett_transfers($vaultID: Vault_filter, $blockHeight: Block_height) {
            vaults(block: $blockHeight, where: $vaultID) {
                deposits(first:1000) {
                    id
                    pricePerFullShare
                    account {
                     id
                    }
                    amount
                    transaction {
                        timestamp
                        blockNumber
                    }
                }
                withdrawals(first:1000) {
                    id
                    pricePerFullShare
                    account {
                     id
                    }
                    amount
                    transaction {
                        timestamp
                        blockNumber
                    }
                }
            }
        }
    """
    )
    variables = {"vaultID": {"id": settID}, "blockHeight": {"number": endBlock}}

    results = sett_client.execute(query, variable_values=variables)

    def filter_by_startBlock(transfer):
        return int(transfer["transaction"]["blockNumber"]) > startBlock

    def convert_amount(transfer):
        ppfs = Decimal(transfer["pricePerFullShare"]) / Decimal(1e18)
        transfer["amount"] = round(Decimal(transfer["amount"]) / Decimal(ppfs))
        return transfer

    def negate_withdrawals(withdrawal):
        withdrawal["amount"] = -withdrawal["amount"]
        return withdrawal

    deposits = map(convert_amount, results["vaults"][0]["deposits"])
    withdrawals = map(
        negate_withdrawals,
        map(convert_amount, results["vaults"][0]["withdrawals"]),
    )

    deposits = list(filter(filter_by_startBlock, list(deposits)))
    withdrawals = list(filter(filter_by_startBlock, list(withdrawals)))
    console.log("Processing {} deposits".format(len(deposits)))
    console.log("Processing {} withdrawals".format(len((withdrawals))))

    return sorted(
        [*deposits, *withdrawals],
        key=lambda t: t["transaction"]["timestamp"],
    )


def fetch_farm_harvest_events():
    query = gql(
        """
        query fetch_harvest_events {
            farmHarvestEvents(first:1000,orderBy: blockNumber,orderDirection:asc) {
                id
                farmToRewards
                blockNumber
                totalFarmHarvested
                timestamp
            }
        }

    """
    )
    results = harvests_client.execute(query)
    for event in results["farmHarvestEvents"]:
        event["rewardAmount"] = event.pop("farmToRewards")

    return results["farmHarvestEvents"]


def fetch_sushi_harvest_events():
    query = gql(
        """
        query fetch_harvest_events {
            sushiHarvestEvents(first:1000,orderBy:blockNumber,orderDirection:asc) {
                id
                xSushiHarvested
                totalxSushi
                toStrategist
                toBadgerTree
                toGovernance
                timestamp
                blockNumber
            }
        }
    """
    )
    results = harvests_client.execute(query)
    wbtcEthEvents = []
    wbtcBadgerEvents = []
    wbtcDiggEvents = []
    iBbtcWbtcEvents = []
    for event in results["sushiHarvestEvents"]:
        event["rewardAmount"] = event.pop("toBadgerTree")
        strategy = event["id"].split("-")[0]
        if strategy == "0x7a56d65254705b4def63c68488c0182968c452ce":
            wbtcEthEvents.append(event)
        elif strategy == "0x3a494d79aa78118795daad8aeff5825c6c8df7f1":
            wbtcBadgerEvents.append(event)
        elif strategy == "0xaa8dddfe7dfa3c3269f1910d89e4413dd006d08a":
            wbtcDiggEvents.append(event)
        elif strategy == "0xf4146a176b09c664978e03d28d07db4431525dad":
            iBbtcWbtcEvents.append(event)

    return {
        "wbtcEth": wbtcEthEvents,
        "wbtcBadger": wbtcBadgerEvents,
        "wbtcDigg": wbtcDiggEvents,
        "iBbtcWbtc": iBbtcWbtcEvents,
    }


def fetch_wallet_balances(badger_price, digg_price, digg, blockNumber):
    increment = 1000
    query = gql(
        """
        query fetchWalletBalance($firstAmount: Int, $lastID: ID,$blockNumber:Block_height) {
            tokenBalances(first: $firstAmount, where: { id_gt: $lastID  },block: $blockNumber) {
                id
                balance
                token {
                    symbol
                }
            }
        }
    """
    )

    ## Paginate this for more than 1000 balances
    continueFetching = True
    lastID = "0x0000000000000000000000000000000000000000"

    badger_balances = {}
    digg_balances = {}
    sharesPerFragment = digg.logic.UFragments._sharesPerFragment()
    console.log(sharesPerFragment)
    while continueFetching:
        variables = {
            "firstAmount": increment,
            "lastID": lastID,
            "blockNumber": {"number": blockNumber},
        }
        nextPage = tokens_client.execute(query, variable_values=variables)
        if len(nextPage["tokenBalances"]) == 0:
            continueFetching = False
        else:
            lastID = nextPage["tokenBalances"][-1]["id"]
            console.log(
                "Fetching {} token balances".format(len(nextPage["tokenBalances"]))
            )
            for entry in nextPage["tokenBalances"]:
                address = entry["id"].split("-")[0]
                if entry["token"]["symbol"] == "BADGER" and int(entry["balance"]) > 0:
                    badger_balances[address] = (
                        float(entry["balance"]) / 1e18
                    ) * badger_price
                if entry["token"]["symbol"] == "DIGG" and int(entry["balance"]) > 0:
                    # Speed this up
                    if entry["balance"] == 0:
                        fragmentBalance = 0
                    else:
                        fragmentBalance = sharesPerFragment / int(entry["balance"])

                    digg_balances[address] = (float(fragmentBalance) / 1e9) * digg_price

    return badger_balances, digg_balances


def fetch_cream_balances(tokenSymbol, blockNumber):
    cream_transport = AIOHTTPTransport(url=subgraph_config["cream_url"])
    cream_sett_client = Client(
        transport=cream_transport, fetch_schema_from_transport=True
    )
    increment = 1000

    query = gql(
        """
        query fetchCreambBadgerDeposits($firstAmount: Int, $lastID: ID, $symbol: String,$blockNumber: Block_height) {
            accountCTokens(first: $firstAmount,block:$blockNumber
                where: {
                    id_gt: $lastID
                    symbol: $symbol
                    enteredMarket: true
                }
            ) {
                id
                totalUnderlyingBorrowed
                totalUnderlyingSupplied
                account {
                    id
                }
            }
        markets(block:$blockNumber,
            where:{
            symbol:$symbol
        }) {
            exchangeRate
        }
        }
    """
    )

    ## Paginate this for more than 1000 balances
    results = []
    continueFetching = True
    lastID = "0x0000000000000000000000000000000000000000"

    while continueFetching:
        variables = {
            "firstAmount": increment,
            "lastID": lastID,
            "symbol": tokenSymbol,
            "blockNumber": {"number": blockNumber},
        }
        nextPage = cream_sett_client.execute(query, variable_values=variables)
        if len(nextPage["accountCTokens"]) == 0:
            if len(nextPage["markets"]) == 0:
                console.log("No Cream deposits found for {}".format(tokenSymbol))
                return {}
            exchangeRate = nextPage["markets"][0]["exchangeRate"]
            continueFetching = False
        else:
            lastID = nextPage["accountCTokens"][-1]["id"]
            results += nextPage["accountCTokens"]

    retVal = {}
    console.log("Queried {} cream balances\n".format(len(results)))
    for entry in results:
        retVal[entry["account"]["id"]] = (
            float(entry["totalUnderlyingSupplied"]) * 1e18 / (1 + float(exchangeRate))
        )
    return retVal<|MERGE_RESOLUTION|>--- conflicted
+++ resolved
@@ -1,9 +1,5 @@
 from assistant.subgraph.config import subgraph_config
-<<<<<<< HEAD
 from assistant.subgraph.utils import make_gql_client
-=======
-from helpers.constants import CONVEX_SETTS
->>>>>>> a84dcd08
 from brownie import interface
 from rich.console import Console
 from gql import gql, Client
@@ -182,8 +178,7 @@
 
     deposits = map(convert_amount, results["vaults"][0]["deposits"])
     withdrawals = map(
-        negate_withdrawals,
-        map(convert_amount, results["vaults"][0]["withdrawals"]),
+        negate_withdrawals, map(convert_amount, results["vaults"][0]["withdrawals"]),
     )
 
     deposits = list(filter(filter_by_startBlock, list(deposits)))
@@ -192,8 +187,7 @@
     console.log("Processing {} withdrawals".format(len((withdrawals))))
 
     return sorted(
-        [*deposits, *withdrawals],
-        key=lambda t: t["transaction"]["timestamp"],
+        [*deposits, *withdrawals], key=lambda t: t["transaction"]["timestamp"],
     )
 
 
