--- conflicted
+++ resolved
@@ -203,12 +203,7 @@
         key=lambda t: t["transaction"]["timestamp"],
     )
 
-<<<<<<< HEAD
-
-def fetch_harvest_farm_events():
-=======
 def fetch_farm_harvest_events():
->>>>>>> a51950c6
     query = gql("""
         query fetch_harvest_events {
             farmHarvestEvents(first:1000,orderBy: blockNumber,orderDirection:asc) {
