import time
from brownie.network.gas.strategies import GasNowStrategy
from scripts.systems.digg_system import connect_digg
from helpers.time_utils import days, hours
from tabulate import tabulate
from assistant.rewards.classes.BadgerGeyserMock import BadgerGeyserMock
from scripts.systems.badger_system import BadgerSystem
from brownie import *
from rich.console import Console
from assistant.rewards.aws_utils import upload
import json
import brownie
from config.badger_config import badger_config, globalStartTime
from helpers.utils import val

console = Console()

<<<<<<< HEAD
badger_token = "0x3472A5A71965499acd81997a54BBA8D852C6E53d"
digg_token = "0x798D1bE841a82a273720CE31c822C61a67a601C3"
farm_token = "0xa0246c9032bC3A600820415aE600c6388619A14D"
xSushi_token = "0x8798249c2E607446EfB7Ad49eC89dD1865Ff4272"

tokens_to_check = [
    badger_token,
    digg_token,
    farm_token,
    xSushi_token
]

=======
from assistant.rewards.enums import Token
>>>>>>> 8955a59d
gas_strategy = GasNowStrategy("rapid")
digg_contract = interface.IDigg(Token.digg.value)

def sec(amount):
    return "{:,.1f}".format(amount / 1e12)


def get_distributed_in_range(key, geyser, startBlock, endBlock):
    periodEndTime = web3.eth.getBlock(endBlock)["timestamp"]
    periodStartTime = web3.eth.getBlock(startBlock)["timestamp"]

    geyserMock = BadgerGeyserMock(key)
    distributionTokenss = geyser.getDistributionTokenss()
    for token in distributionTokenss:
        geyserMock.add_distribution_token(token)
        unlockSchedules = geyser.getUnlockSchedulesFor(token)
        for schedule in unlockSchedules:
            console.log("get_distributed_in_range", schedule)
            geyserMock.add_unlock_schedule(token, schedule)

    tokenDistributions = geyserMock.calc_token_distributions_in_range(
        periodStartTime, periodEndTime
    )

    return tokenDistributions


def getExpectedDistributionInRange(badger: BadgerSystem, startBlock, endBlock):
    distributions = {}
    for key, geyser in badger.geysers.items():
        if key == "native.badger":
            dists = get_distributed_in_range(key, geyser, startBlock, endBlock)
            distributions[key] = dists

    console.log(distributions)

    # TODO: Only Badger for now
    totals = {}
    totals[Token.digg.value] = 0
    totals[Token.badger.value] = 0

    for key, gains in distributions.items():
        totals[Token.badger.value] += gains[Token.badger.value]
        totals[Token.digg.value] += gains[Token.digg.value]

    return totals

def sum_claims(claims):
    total = 0
    for user, claim in claims.items():
        total += int(claim["cumulativeAmounts"][0])
    return total

def sum_digg_claims(claims):
    total = 0
    for user, claim in claims.items():
        # print(claim["cumulativeAmounts"])
        total += int(claim["cumulativeAmounts"][1])
    return total

def diff_rewards(
    badger: BadgerSystem, before_file, after_file,
):
    a = before_file["claims"]
    b = after_file["claims"]

    table = []
    # Each users' cumulative claims must only increase
    for user, claim in b.items():
        afterClaim = int(b[user]["cumulativeAmounts"][0])
        beforeClaim = 0
        if user in a:
            beforeClaim = int(a[user]["cumulativeAmounts"][0])
        diff = afterClaim - beforeClaim

        proportionGained = afterClaim / beforeClaim
        assert proportionGained > 0.98
        assert proportionGained < 1.25

        table.append(
            [user, val(beforeClaim), val(afterClaim), val(diff), proportionGained,]
        )
    print(tabulate(table, headers=["user", "a", "b", "diff", "% gained"],))

def get_expected_total_rewards(periodEndTime):
    startTime = 1611489600
    timePassed = periodEndTime - startTime
    print('timePassed', timePassed)

    badger_base = Wei("4248761 ether")
    badger_per_day = Wei("184452 ether") // 7

    digg_base = Wei("45 gwei")
    digg_per_day = Wei("138.4 gwei") // 7

    return {
        "badger": badger_base + (badger_per_day * timePassed // days(1)),
        "digg": digg_base + (digg_per_day * timePassed // days(1))
    }
    
def print_token_diff_table(name, before, after, sanity_diff, decimals=18):
    diff = after - before

    console.print("Diff for {}".format(name))
    table = []
    table.append(["{} before".format(name), val(before, decimals=decimals)])
    table.append(["{} after".format(name), val(after, decimals=decimals)])
    table.append(["{} diff".format(name), val(diff, decimals=decimals)])
    print(tabulate(table, headers=["key", "value"]))

    assert diff <= sanity_diff

def verify_rewards(badger: BadgerSystem, startBlock, endBlock, before_data, after_data):
    before = before_data["claims"]
    after = after_data["claims"]

    print(startBlock, endBlock)

    periodStartTime = web3.eth.getBlock(int(startBlock))["timestamp"]
    periodEndTime = web3.eth.getBlock(int(endBlock))["timestamp"]

    spf = digg_contract._initialSharesPerFragment()

    expected_totals = get_expected_total_rewards(periodEndTime)

    sanity_badger = expected_totals["badger"]
    sanity_digg = expected_totals["digg"] * digg_contract._initialSharesPerFragment()

<<<<<<< HEAD
    total_before_badger = before_data["tokenTotals"][badger_token]
    total_before_digg = before_data["tokenTotals"][digg_token]
    
    total_before_farm = int(before_data["tokenTotals"][farm_token])
    total_before_xsushi = int(before_data["tokenTotals"][xSushi_token])
=======
    total_before_badger = before_data["tokenTotals"][Token.badger.value]
    total_before_digg = before_data["tokenTotals"][Token.digg.value]
>>>>>>> 8955a59d

    total_after_badger = after_data["tokenTotals"][Token.badger.value]
    total_after_digg = after_data["tokenTotals"][Token.digg.value]

    total_after_farm = int(after_data["tokenTotals"][farm_token])
    total_after_xsushi = int(after_data["tokenTotals"][xSushi_token])

    digg_badger = total_after_badger - total_before_badger
    diff_digg = total_after_digg - total_before_digg

    table = []
    table.append(["block range", startBlock, endBlock])
    table.append(["block duration", int(endBlock) - int(startBlock), "-"])
    table.append(["duration", hours(periodEndTime - periodStartTime), "-"])
    table.append(["badger before", val(total_before_badger), "-"])
    table.append(["badger after", val(total_after_badger), "-"])
    table.append(["badger diff", val(digg_badger), "-"])
    table.append(["badger sanity ", val(sanity_badger), "-"])
    table.append(["digg before", val(total_before_digg // spf, decimals=9), "-"])
    table.append(["digg after", val(total_after_digg // spf, decimals=9), "-"])
    table.append(["digg diff", val(diff_digg // spf, decimals=9), "-"])
    table.append(["digg sanity", val(sanity_digg // spf, decimals=9), "-"])

    print(tabulate(table, headers=["key", "value", "scaled"]))

    print_token_diff_table("Farm", total_before_farm, total_after_farm, 0)
    print_token_diff_table("xSushi", total_before_xsushi, total_after_xsushi, 0)

    assert total_after_digg < sanity_digg
    assert total_after_badger < sanity_badger

def compare_rewards(
    badger: BadgerSystem,
    startBlock,
    endBlock,
    before_file,
    after_file,
    beforeContentHash,
):
    before = before_file["claims"]
    after = after_file["claims"]

    print(startBlock, endBlock, beforeContentHash)

    metadata = after_file["metadata"]

    root = badger.badgerTree.merkleRoot()
    contentHash = badger.badgerTree.merkleContentHash()
    lastUpdateTime = badger.badgerTree.lastPublishTimestamp()
    blockNumber = badger.badgerTree.lastPublishBlockNumber()

    expectedContentHash = str(contentHash)

    assert beforeContentHash == expectedContentHash

    periodStartTime = web3.eth.getBlock(startBlock)["timestamp"]
    periodEndTime = web3.eth.getBlock(endBlock)["timestamp"]

    duration = periodEndTime - periodStartTime

    print("duration: ", duration)
    
    # Expected gains must match up with the distributions from various rewards programs
    expectedGains = getExpectedDistributionInRange(badger, startBlock, endBlock)

    # Total claims must only increase
    sum_before = sum_claims(before)
    sum_after = sum_claims(after)
    sanitySum = Wei("5000000 ether")

    sum_digg_after = sum_digg_claims(after)
    digg_contract = interface.IDigg(Token.digg.value)

    table = []
    table.append(["block range", startBlock, endBlock])
    table.append(["duration", periodEndTime - periodStartTime, "-"])
    table.append(["sum before", sum_before, val(sum_before)])
    table.append(["sum after", sum_after, val(sum_after)])
    table.append(["digg shares after", sum_digg_after, val(sum_digg_after)])
    table.append(["digg tokens after", digg_contract.sharesToFragments(sum_digg_after), val(digg_contract.sharesToFragments(sum_digg_after))])
    table.append(
        ["From last period", sum_after - sum_before, val(sum_after - sum_before),]
    )
    table.append(
        ["Sanity Sum", sanitySum, "-",]
    )
    print(tabulate(table, headers=["key", "value", "scaled"]))

    assert sum_after >= sum_before
    assert sum_after <= sanitySum
    # assert sum_after - (sum_before + expectedGains[Token.badger]) < 10000
    table = []
    # Each users' cumulative claims must only increase
    for user, claim in after.items():
        afterClaim = int(after[user]["cumulativeAmounts"][0])
        beforeClaim = 0

        if user in before:
            beforeClaim = int(before[user]["cumulativeAmounts"][0])
        diff = afterClaim - beforeClaim

        assert afterClaim >= beforeClaim
        assert diff >= 0

        if beforeClaim == 0:
            proportionGained = 1
        elif diff > 0:
            proportionGained = afterClaim / beforeClaim
        else:
            proportionGained = "+"

        if user in metadata:
            shareSeconds = metadata[user]["shareSeconds"]
            # shareSecondsInRange = metadata[user]["shareSecondsInRange"]
            # shareSecondsBefore = shareSeconds - shareSecondsInRange
            # proportionInRange = shareSecondsInRange / shareSeconds
        else:
            shareSeconds = 0
            # shareSecondsInRange = 0
            # shareSecondsBefore = 0
            # proportionInRange = 0

        table.append(
            [user, val(beforeClaim), val(afterClaim), val(diff), proportionGained,]
        )
        assert afterClaim >= beforeClaim
    # print(
    #     tabulate(
    #         table,
    #         headers=[
    #             "user",
    #             "before gains",
    #             "after gains",
    #             "diff",
    #             "% gained"
    #         ],
    #     )
    # )


def push_rewards(badger: BadgerSystem, afterContentHash):
    with open("rewards-1-" + afterContentHash + ".json") as f:
        after_file = json.load(f)

    upload("rewards-1-" + afterContentHash + ".json")
    badger.badgerTree.proposeRoot(
        after_file["merkleRoot"],
        afterContentHash,
        after_file["cycle"],
        after_file["startBlock"],
        after_file["endBlock"],
        {"from": badger.keeper, "gas_price": gas_strategy},
    ),
    
    time.sleep(15)

    badger.badgerTree.approveRoot(
        after_file["merkleRoot"],
        afterContentHash,
        after_file["cycle"],
        after_file["startBlock"],
        after_file["endBlock"],
        {"from": badger.guardian, "gas_price": gas_strategy},
    ),


def test_claims(badger: BadgerSystem, startBlock, endBlock, before_file, after_file):
    before = before_file["claims"]
    claims = after_file["claims"]

    digg = connect_digg("deploy-final.json")

    # Total claims must only increase
    total_claimable = sum_claims(claims)

    table = []
    # Each users' cumulative claims must only increase
    total_claimed = 0
    users = [
        web3.toChecksumAddress("0x302218182415dc9800179f50a8b16ff98b8d04c3"),
        web3.toChecksumAddress("0xbc159b71c296c21a1895a8ddf0aa45969c5f17c2"),
        web3.toChecksumAddress("0x264571c538137922c6e8aF4927C3D3F681399E50"),
        web3.toChecksumAddress("0x57ef012861c4937a76b5d6061be800199a2b9100")
    ]
    for user, claim in claims.items():
        if not user in users:
            continue

        
        claimed = badger.badgerTree.getClaimedFor(user, [badger.token.address])[1][0]
        claimed_digg = badger.badgerTree.getClaimedFor(user, [digg.token.address])[1][0]

        badger_claimable = int(claim["cumulativeAmounts"][0])
        digg_claimable = int(claim["cumulativeAmounts"][1])

        badger_diff = badger_claimable - claimed
        digg_diff = digg_claimable - claimed_digg

        print("=== Claim: " + user + " ===")

        console.print({
            'user': user,
            'badger_claimed': val(claimed),
            'badger_claimable': val(badger_claimable),
            'badger_diff': val(badger_diff),
            'digg_claimed': claimed_digg,
            'digg_claimable': digg_claimable,
            'digg_diff': digg_diff,
            'digg_claimed_scaled': val(digg_contract.sharesToFragments(claimed_digg), decimals=9),
            'digg_claimable_scaled': val(digg_contract.sharesToFragments(digg_claimable), decimals=9),
            'digg_diff_scaled': val(digg_contract.sharesToFragments(digg_diff), decimals=9),
        })
        
        accounts[0].transfer(user, Wei("0.5 ether"))
        accounts.at(user, force=True)

        pre = badger.token.balanceOf(user)
        pre_digg = digg.token.balanceOf(user)
        pre_digg_shares = digg.token.sharesOf(user)

        tx = badger.badgerTree.claim(
            claim["tokens"],
            claim["cumulativeAmounts"],
            claim["index"],
            claim["cycle"],
            claim["proof"],
            {"from": user, "allow_revert": True},
        )

        # tx = badger.badgerTree.claim(
        #     claim["tokens"],
        #     claim["cumulativeAmounts"],
        #     claim["index"],
        #     claim["cycle"],
        #     claim["proof"],
        #     {"from": user, "allow_revert": True},
        # )

        print(tx.events)

        post = badger.token.balanceOf(user)
        post_digg = digg.token.balanceOf(user)
        post_digg_shares = digg.token.sharesOf(user)

        diff = post - pre
        table.append([user, "badger", pre, post, diff, claim["cumulativeAmounts"][0]])

        table.append([user, "digg shares", pre_digg_shares, post_digg_shares, post_digg_shares - pre_digg_shares, claim["cumulativeAmounts"][1]])

        table.append([user, "digg tokens", pre_digg, post_digg, "", ""])
        print(tabulate(table, headers=["user", "token", "before", "after", "diff", "claim"]))

        total_claimed += int(claim["cumulativeAmounts"][0])

        assert post == pre + (int(claim["cumulativeAmounts"][0]) - claimed)
        assert post_digg_shares - (pre_digg_shares + (int(claim["cumulativeAmounts"][1]) - claimed_digg)) < 10 ** 18

    print(total_claimable, total_claimed, total_claimable - total_claimed)<|MERGE_RESOLUTION|>--- conflicted
+++ resolved
@@ -15,7 +15,6 @@
 
 console = Console()
 
-<<<<<<< HEAD
 badger_token = "0x3472A5A71965499acd81997a54BBA8D852C6E53d"
 digg_token = "0x798D1bE841a82a273720CE31c822C61a67a601C3"
 farm_token = "0xa0246c9032bC3A600820415aE600c6388619A14D"
@@ -28,11 +27,8 @@
     xSushi_token
 ]
 
-=======
-from assistant.rewards.enums import Token
->>>>>>> 8955a59d
 gas_strategy = GasNowStrategy("rapid")
-digg_contract = interface.IDigg(Token.digg.value)
+digg_contract = interface.IDigg(digg_token)
 
 def sec(amount):
     return "{:,.1f}".format(amount / 1e12)
@@ -159,19 +155,14 @@
     sanity_badger = expected_totals["badger"]
     sanity_digg = expected_totals["digg"] * digg_contract._initialSharesPerFragment()
 
-<<<<<<< HEAD
     total_before_badger = before_data["tokenTotals"][badger_token]
     total_before_digg = before_data["tokenTotals"][digg_token]
     
     total_before_farm = int(before_data["tokenTotals"][farm_token])
     total_before_xsushi = int(before_data["tokenTotals"][xSushi_token])
-=======
-    total_before_badger = before_data["tokenTotals"][Token.badger.value]
-    total_before_digg = before_data["tokenTotals"][Token.digg.value]
->>>>>>> 8955a59d
-
-    total_after_badger = after_data["tokenTotals"][Token.badger.value]
-    total_after_digg = after_data["tokenTotals"][Token.digg.value]
+
+    total_after_badger = after_data["tokenTotals"][badger_token]
+    total_after_digg = after_data["tokenTotals"][digg_token]
 
     total_after_farm = int(after_data["tokenTotals"][farm_token])
     total_after_xsushi = int(after_data["tokenTotals"][xSushi_token])
