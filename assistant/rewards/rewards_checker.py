--- conflicted
+++ resolved
@@ -189,22 +189,12 @@
 
     print(tabulate(table, headers=["key", "value", "scaled"]))
 
-<<<<<<< HEAD
-    print_token_diff_table("Farm", total_before_farm, total_after_farm, 0)
-    print_token_diff_table(
-        "xSushi", total_before_xsushi, total_after_xsushi, 1000000 * 1e18
-    )
-    print_token_diff_table("dfd", total_before_dfd, total_after_dfd, 40000 * 1e18)
-=======
     for name, token in TOKENS_TO_CHECK.items():
-        if name in ["Badger", "Digg"]:
-            continue
         total_before_token = int(before_data["tokenTotals"].get(token, 0))
         total_after_token = int(after_data["tokenTotals"].get(token, 0))
         print_token_diff_table(
             name, total_before_token, total_after_token, 20000 * 1e18
         )
->>>>>>> ff0dcca2
 
     assert total_after_digg < sanity_digg
     assert total_after_badger < sanity_badger
