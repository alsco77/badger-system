import time
from brownie.network.gas.strategies import GasNowStrategy
from scripts.systems.digg_system import connect_digg
from helpers.time_utils import days, hours
from tabulate import tabulate
from scripts.systems.badger_system import BadgerSystem
from brownie import *
from rich.console import Console
from assistant.rewards.aws_utils import upload
import json
from helpers.utils import val
from helpers.constants import BADGER, DIGG, FARM, XSUSHI

console = Console()

<<<<<<< HEAD
=======
badger_token = "0x3472A5A71965499acd81997a54BBA8D852C6E53d"
digg_token = "0x798D1bE841a82a273720CE31c822C61a67a601C3"
farm_token = "0xa0246c9032bC3A600820415aE600c6388619A14D"
xSushi_token = "0x8798249c2E607446EfB7Ad49eC89dD1865Ff4272"
dfd_token = "0x20c36f062a31865bED8a5B1e512D9a1A20AA333A"
>>>>>>> 50a413ef

tokens_to_check = [BADGER, DIGG, FARM, XSUSHI]

gas_strategy = GasNowStrategy("rapid")
<<<<<<< HEAD
digg_contract = None


def get_digg_contract():
    return interface.IDigg(DIGG)

=======

def get_digg_contract():
    digg_contract = interface.IDigg(digg_token)
    return digg_contract
>>>>>>> 50a413ef

def sec(amount):
    return "{:,.1f}".format(amount / 1e12)


def get_distributed_in_range(key, geyser, startBlock, endBlock):
    periodEndTime = web3.eth.getBlock(endBlock)["timestamp"]
    periodStartTime = web3.eth.getBlock(startBlock)["timestamp"]

    geyserMock = BadgerGeyserMock(key)
    distributionTokenss = geyser.getDistributionTokenss()
    for token in distributionTokenss:
        geyserMock.add_distribution_token(token)
        unlockSchedules = geyser.getUnlockSchedulesFor(token)
        for schedule in unlockSchedules:
            console.log("get_distributed_in_range", schedule)
            geyserMock.add_unlock_schedule(token, schedule)

    tokenDistributions = geyserMock.calc_token_distributions_in_range(
        periodStartTime, periodEndTime
    )

    return tokenDistributions


def getExpectedDistributionInRange(badger: BadgerSystem, startBlock, endBlock):
    distributions = {}
    for key, geyser in badger.geysers.items():
        if key == "native.badger":
            dists = get_distributed_in_range(key, geyser, startBlock, endBlock)
            distributions[key] = dists

    console.log(distributions)

    # TODO: Only Badger for now
    totals = {}
    totals[DIGG] = 0
    totals[Token.badger.value] = 0

    for key, gains in distributions.items():
        totals[Token.badger.value] += gains[Token.badger.value]
        totals[DIGG] += gains[Token.digg.value]

    return totals


def sum_claims(claims):
    total = 0
    for user, claim in claims.items():
        total += int(claim["cumulativeAmounts"][0])
    return total


def sum_digg_claims(claims):
    total = 0
    for user, claim in claims.items():
        # print(claim["cumulativeAmounts"])
        total += int(claim["cumulativeAmounts"][1])
    return total


def diff_rewards(
    badger: BadgerSystem, before_file, after_file,
):
    a = before_file["claims"]
    b = after_file["claims"]

    table = []
    # Each users' cumulative claims must only increase
    for user, claim in b.items():
        afterClaim = int(b[user]["cumulativeAmounts"][0])
        beforeClaim = 0
        if user in a:
            beforeClaim = int(a[user]["cumulativeAmounts"][0])
        diff = afterClaim - beforeClaim

        proportionGained = afterClaim / beforeClaim
        assert proportionGained > 0.98
        assert proportionGained < 1.25

        table.append(
            [user, val(beforeClaim), val(afterClaim), val(diff), proportionGained,]
        )
    print(tabulate(table, headers=["user", "a", "b", "diff", "% gained"],))


def get_expected_total_rewards(periodEndTime):
    startTime = 1611489600
    timePassed = periodEndTime - startTime
    print("timePassed", timePassed)

    badger_base = Wei("4248761 ether")
    badger_per_day = Wei("184452 ether") // 7

    digg_base = Wei("45 gwei")
    digg_per_day = Wei("138.4 gwei") // 7

    return {
        "badger": badger_base + (badger_per_day * timePassed // days(1)),
        "digg": digg_base + (digg_per_day * timePassed // days(1)),
    }


def print_token_diff_table(name, before, after, sanity_diff, decimals=18):
    diff = after - before

    console.print("Diff for {}".format(name))
    table = []
    table.append(["{} before".format(name), val(before, decimals=decimals)])
    table.append(["{} after".format(name), val(after, decimals=decimals)])
    table.append(["{} diff".format(name), val(diff, decimals=decimals)])
    print(tabulate(table, headers=["key", "value"]))

    assert diff <= sanity_diff


def verify_rewards(badger: BadgerSystem, startBlock, endBlock, before_data, after_data):
    before = before_data["claims"]
    after = after_data["claims"]

    print(startBlock, endBlock)

    periodStartTime = web3.eth.getBlock(int(startBlock))["timestamp"]
    periodEndTime = web3.eth.getBlock(int(endBlock))["timestamp"]

    digg_contract = get_digg_contract()
    spf = digg_contract._initialSharesPerFragment()

    expected_totals = get_expected_total_rewards(periodEndTime)

    sanity_badger = expected_totals["badger"]
    sanity_digg = expected_totals["digg"] * digg_contract._initialSharesPerFragment()

<<<<<<< HEAD
    total_before_badger = before_data["tokenTotals"][BADGER]
    total_before_digg = before_data["tokenTotals"][DIGG]

    total_before_farm = int(before_data["tokenTotals"][FARM])
    total_before_xsushi = int(before_data["tokenTotals"][XSUSHI])
=======
    total_before_badger = before_data["tokenTotals"][badger_token]
    total_before_digg = before_data["tokenTotals"][digg_token]
    
    total_before_farm = int(before_data["tokenTotals"][farm_token])
    total_before_xsushi = int(before_data["tokenTotals"][xSushi_token])
    total_before_dfd = int(before_data["tokenTotals"].get(dfd_token,0))
>>>>>>> 50a413ef

    total_after_badger = after_data["tokenTotals"][BADGER]
    total_after_digg = after_data["tokenTotals"][DIGG]

<<<<<<< HEAD
    total_after_farm = int(after_data["tokenTotals"][FARM])
    total_after_xsushi = int(after_data["tokenTotals"][XSUSHI])
=======
    total_after_farm = int(after_data["tokenTotals"][farm_token])
    total_after_xsushi = int(after_data["tokenTotals"][xSushi_token])
    total_after_dfd = int(after_data["tokenTotals"].get(dfd_token,0))
>>>>>>> 50a413ef

    digg_badger = total_after_badger - total_before_badger
    diff_digg = total_after_digg - total_before_digg

    table = []
    table.append(["block range", startBlock, endBlock])
    table.append(["block duration", int(endBlock) - int(startBlock), "-"])
    table.append(["duration", hours(periodEndTime - periodStartTime), "-"])
    table.append(["badger before", val(total_before_badger), "-"])
    table.append(["badger after", val(total_after_badger), "-"])
    table.append(["badger diff", val(digg_badger), "-"])
    table.append(["badger sanity ", val(sanity_badger), "-"])
    table.append(["digg before", val(total_before_digg // spf, decimals=9), "-"])
    table.append(["digg after", val(total_after_digg // spf, decimals=9), "-"])
    table.append(["digg diff", val(diff_digg // spf, decimals=9), "-"])
    table.append(["digg sanity", val(sanity_digg // spf, decimals=9), "-"])

    print(tabulate(table, headers=["key", "value", "scaled"]))

    print_token_diff_table("Farm", total_before_farm, total_after_farm, 0)
    print_token_diff_table("xSushi", total_before_xsushi, total_after_xsushi, 0)
    print_token_diff_table("dfd", total_before_dfd, total_after_dfd, 40000*1e18)


    assert total_after_digg < sanity_digg
    assert total_after_badger < sanity_badger


def compare_rewards(
    badger: BadgerSystem,
    startBlock,
    endBlock,
    before_file,
    after_file,
    beforeContentHash,
):
    before = before_file["claims"]
    after = after_file["claims"]

    print(startBlock, endBlock, beforeContentHash)

    metadata = after_file["metadata"]

    root = badger.badgerTree.merkleRoot()
    contentHash = badger.badgerTree.merkleContentHash()
    lastUpdateTime = badger.badgerTree.lastPublishTimestamp()
    blockNumber = badger.badgerTree.lastPublishBlockNumber()

    expectedContentHash = str(contentHash)

    assert beforeContentHash == expectedContentHash

    periodStartTime = web3.eth.getBlock(startBlock)["timestamp"]
    periodEndTime = web3.eth.getBlock(endBlock)["timestamp"]

    duration = periodEndTime - periodStartTime

    print("duration: ", duration)

    # Expected gains must match up with the distributions from various rewards programs
    expectedGains = getExpectedDistributionInRange(badger, startBlock, endBlock)

    # Total claims must only increase
    sum_before = sum_claims(before)
    sum_after = sum_claims(after)
    sanitySum = Wei("5000000 ether")

    sum_digg_after = sum_digg_claims(after)
    digg_contract = interface.IDigg(DIGG)

    table = []
    table.append(["block range", startBlock, endBlock])
    table.append(["duration", periodEndTime - periodStartTime, "-"])
    table.append(["sum before", sum_before, val(sum_before)])
    table.append(["sum after", sum_after, val(sum_after)])
    table.append(["digg shares after", sum_digg_after, val(sum_digg_after)])
    table.append(
        [
            "digg tokens after",
            digg_contract.sharesToFragments(sum_digg_after),
            val(digg_contract.sharesToFragments(sum_digg_after)),
        ]
    )
    table.append(
        ["From last period", sum_after - sum_before, val(sum_after - sum_before),]
    )
    table.append(
        ["Sanity Sum", sanitySum, "-",]
    )
    print(tabulate(table, headers=["key", "value", "scaled"]))

    assert sum_after >= sum_before
    assert sum_after <= sanitySum
    # assert sum_after - (sum_before + expectedGains[Token.badger]) < 10000
    table = []
    # Each users' cumulative claims must only increase
    for user, claim in after.items():
        afterClaim = int(after[user]["cumulativeAmounts"][0])
        beforeClaim = 0

        if user in before:
            beforeClaim = int(before[user]["cumulativeAmounts"][0])
        diff = afterClaim - beforeClaim

        assert afterClaim >= beforeClaim
        assert diff >= 0

        if beforeClaim == 0:
            proportionGained = 1
        elif diff > 0:
            proportionGained = afterClaim / beforeClaim
        else:
            proportionGained = "+"

        if user in metadata:
            shareSeconds = metadata[user]["shareSeconds"]
            # shareSecondsInRange = metadata[user]["shareSecondsInRange"]
            # shareSecondsBefore = shareSeconds - shareSecondsInRange
            # proportionInRange = shareSecondsInRange / shareSeconds
        else:
            shareSeconds = 0
            # shareSecondsInRange = 0
            # shareSecondsBefore = 0
            # proportionInRange = 0

        table.append(
            [user, val(beforeClaim), val(afterClaim), val(diff), proportionGained,]
        )
        assert afterClaim >= beforeClaim
    # print(
    #     tabulate(
    #         table,
    #         headers=[
    #             "user",
    #             "before gains",
    #             "after gains",
    #             "diff",
    #             "% gained"
    #         ],
    #     )
    # )


def push_rewards(badger: BadgerSystem, afterContentHash):
    with open("rewards-1-" + afterContentHash + ".json") as f:
        after_file = json.load(f)

    upload("rewards-1-" + afterContentHash + ".json")
    badger.badgerTree.proposeRoot(
        after_file["merkleRoot"],
        afterContentHash,
        after_file["cycle"],
        after_file["startBlock"],
        after_file["endBlock"],
        {"from": badger.keeper, "gas_price": gas_strategy},
    ),

    time.sleep(15)

    badger.badgerTree.approveRoot(
        after_file["merkleRoot"],
        afterContentHash,
        after_file["cycle"],
        after_file["startBlock"],
        after_file["endBlock"],
        {"from": badger.guardian, "gas_price": gas_strategy},
    ),


def test_claims(badger: BadgerSystem, startBlock, endBlock, before_file, after_file):
    before = before_file["claims"]
    claims = after_file["claims"]

    digg = connect_digg("deploy-final.json")

    # Total claims must only increase
    total_claimable = sum_claims(claims)

    table = []
    # Each users' cumulative claims must only increase
    total_claimed = 0
    users = [
        web3.toChecksumAddress("0x302218182415dc9800179f50a8b16ff98b8d04c3"),
        web3.toChecksumAddress("0xbc159b71c296c21a1895a8ddf0aa45969c5f17c2"),
        web3.toChecksumAddress("0x264571c538137922c6e8aF4927C3D3F681399E50"),
        web3.toChecksumAddress("0x57ef012861c4937a76b5d6061be800199a2b9100"),
    ]
    for user, claim in claims.items():
        if not user in users:
            continue

        claimed = badger.badgerTree.getClaimedFor(user, [badger.token.address])[1][0]
        claimed_digg = badger.badgerTree.getClaimedFor(user, [digg.token.address])[1][0]

        badger_claimable = int(claim["cumulativeAmounts"][0])
        digg_claimable = int(claim["cumulativeAmounts"][1])

        badger_diff = badger_claimable - claimed
        digg_diff = digg_claimable - claimed_digg

        print("=== Claim: " + user + " ===")

        console.print(
            {
                "user": user,
                "badger_claimed": val(claimed),
                "badger_claimable": val(badger_claimable),
                "badger_diff": val(badger_diff),
                "digg_claimed": claimed_digg,
                "digg_claimable": digg_claimable,
                "digg_diff": digg_diff,
                "digg_claimed_scaled": val(
                    digg_contract.sharesToFragments(claimed_digg), decimals=9
                ),
                "digg_claimable_scaled": val(
                    digg_contract.sharesToFragments(digg_claimable), decimals=9
                ),
                "digg_diff_scaled": val(
                    digg_contract.sharesToFragments(digg_diff), decimals=9
                ),
            }
        )

        accounts[0].transfer(user, Wei("0.5 ether"))
        accounts.at(user, force=True)

        pre = badger.token.balanceOf(user)
        pre_digg = digg.token.balanceOf(user)
        pre_digg_shares = digg.token.sharesOf(user)

        tx = badger.badgerTree.claim(
            claim["tokens"],
            claim["cumulativeAmounts"],
            claim["index"],
            claim["cycle"],
            claim["proof"],
            {"from": user, "allow_revert": True},
        )

        # tx = badger.badgerTree.claim(
        #     claim["tokens"],
        #     claim["cumulativeAmounts"],
        #     claim["index"],
        #     claim["cycle"],
        #     claim["proof"],
        #     {"from": user, "allow_revert": True},
        # )

        print(tx.events)

        post = badger.token.balanceOf(user)
        post_digg = digg.token.balanceOf(user)
        post_digg_shares = digg.token.sharesOf(user)

        diff = post - pre
        table.append([user, "badger", pre, post, diff, claim["cumulativeAmounts"][0]])

        table.append(
            [
                user,
                "digg shares",
                pre_digg_shares,
                post_digg_shares,
                post_digg_shares - pre_digg_shares,
                claim["cumulativeAmounts"][1],
            ]
        )

        table.append([user, "digg tokens", pre_digg, post_digg, "", ""])
        print(
            tabulate(
                table, headers=["user", "token", "before", "after", "diff", "claim"]
            )
        )

        total_claimed += int(claim["cumulativeAmounts"][0])

        assert post == pre + (int(claim["cumulativeAmounts"][0]) - claimed)
        assert (
            post_digg_shares
            - (pre_digg_shares + (int(claim["cumulativeAmounts"][1]) - claimed_digg))
            < 10 ** 18
        )

    print(total_claimable, total_claimed, total_claimable - total_claimed)<|MERGE_RESOLUTION|>--- conflicted
+++ resolved
@@ -13,31 +13,21 @@
 
 console = Console()
 
-<<<<<<< HEAD
-=======
 badger_token = "0x3472A5A71965499acd81997a54BBA8D852C6E53d"
 digg_token = "0x798D1bE841a82a273720CE31c822C61a67a601C3"
 farm_token = "0xa0246c9032bC3A600820415aE600c6388619A14D"
 xSushi_token = "0x8798249c2E607446EfB7Ad49eC89dD1865Ff4272"
 dfd_token = "0x20c36f062a31865bED8a5B1e512D9a1A20AA333A"
->>>>>>> 50a413ef
 
 tokens_to_check = [BADGER, DIGG, FARM, XSUSHI]
 
 gas_strategy = GasNowStrategy("rapid")
-<<<<<<< HEAD
-digg_contract = None
-
-
-def get_digg_contract():
-    return interface.IDigg(DIGG)
-
-=======
+
 
 def get_digg_contract():
     digg_contract = interface.IDigg(digg_token)
     return digg_contract
->>>>>>> 50a413ef
+
 
 def sec(amount):
     return "{:,.1f}".format(amount / 1e12)
@@ -171,32 +161,19 @@
     sanity_badger = expected_totals["badger"]
     sanity_digg = expected_totals["digg"] * digg_contract._initialSharesPerFragment()
 
-<<<<<<< HEAD
-    total_before_badger = before_data["tokenTotals"][BADGER]
-    total_before_digg = before_data["tokenTotals"][DIGG]
-
-    total_before_farm = int(before_data["tokenTotals"][FARM])
-    total_before_xsushi = int(before_data["tokenTotals"][XSUSHI])
-=======
     total_before_badger = before_data["tokenTotals"][badger_token]
     total_before_digg = before_data["tokenTotals"][digg_token]
-    
+
     total_before_farm = int(before_data["tokenTotals"][farm_token])
     total_before_xsushi = int(before_data["tokenTotals"][xSushi_token])
-    total_before_dfd = int(before_data["tokenTotals"].get(dfd_token,0))
->>>>>>> 50a413ef
+    total_before_dfd = int(before_data["tokenTotals"].get(dfd_token, 0))
 
     total_after_badger = after_data["tokenTotals"][BADGER]
     total_after_digg = after_data["tokenTotals"][DIGG]
 
-<<<<<<< HEAD
-    total_after_farm = int(after_data["tokenTotals"][FARM])
-    total_after_xsushi = int(after_data["tokenTotals"][XSUSHI])
-=======
     total_after_farm = int(after_data["tokenTotals"][farm_token])
     total_after_xsushi = int(after_data["tokenTotals"][xSushi_token])
-    total_after_dfd = int(after_data["tokenTotals"].get(dfd_token,0))
->>>>>>> 50a413ef
+    total_after_dfd = int(after_data["tokenTotals"].get(dfd_token, 0))
 
     digg_badger = total_after_badger - total_before_badger
     diff_digg = total_after_digg - total_before_digg
@@ -218,8 +195,7 @@
 
     print_token_diff_table("Farm", total_before_farm, total_after_farm, 0)
     print_token_diff_table("xSushi", total_before_xsushi, total_after_xsushi, 0)
-    print_token_diff_table("dfd", total_before_dfd, total_after_dfd, 40000*1e18)
-
+    print_token_diff_table("dfd", total_before_dfd, total_after_dfd, 40000 * 1e18)
 
     assert total_after_digg < sanity_digg
     assert total_after_badger < sanity_badger
