from decimal import Decimal
from brownie import *
from dotmap import DotMap
from rich.console import Console
from eth_utils.hexadecimal import encode_hex
from helpers.constants import BADGER
from eth_abi import encode_abi
from tabulate import tabulate

console = Console()


class RewardsList:
    def __init__(self, cycle, badgerTree) -> None:
        self.claims = DotMap()
        self.tokens = DotMap()
        self.totals = DotMap()
        self.cycle = cycle
        self.badgerTree = badgerTree
        self.metadata = DotMap()
        self.sources = DotMap()
        self.sourceMetadata = DotMap()

    def increase_user_rewards_source(self, source, user, token, toAdd):
        if not self.sources[source][user][token]:
            self.sources[source][user][token] = 0
        self.sources[source][user][token] += toAdd

    def track_user_metadata_source(self, source, user, metadata):
        if not self.sourceMetadata[source][user][metadata]:
            self.sourceMetadata[source][user][metadata] = DotMap()
        self.sourceMetadata[source][user][metadata] = metadata

    def increase_user_rewards(self, user, token, toAdd):
        if toAdd < 0:
            print("NEGATIVE to ADD")
            toAdd = 0

        """
        If user has rewards, increase. If not, set their rewards to this initial value
        """
        if user in self.claims and token in self.claims[user]:
            self.claims[user][token] += toAdd
        else:
            self.claims[user][token] = toAdd

        if token in self.totals:
            self.totals[token] += toAdd
        else:
            self.totals[token] = toAdd

    def track_user_metadata(self, user, metadata):
        if user in self.metadata:
            self.metadata[user].shareSeconds += metadata[user]["shareSeconds"]
            self.metadata[user].shareSecondsInRange += metadata[user][
                "shareSecondsInRange"
            ]
        else:
            self.metadata[user] = DotMap()
            self.metadata[user].shareSeconds = metadata[user]["shareSeconds"]
            self.metadata[user].shareSecondsInRange = metadata[user][
                "shareSecondsInRange"
            ]

    def printState(self):
        # console.log("claims", self.claims.toDict())
        # console.log("tokens", self.tokens.toDict())
        # console.log("cycle", self.cycle)
        table = []
        # console.log("User State", self.users.toDict(), self.totalShareSeconds)
        for user, data in self.claims.items():
            shareSeconds = 0
            shareSecondsInRange = 0
            if user in self.metadata:
                shareSeconds = self.metadata[user].shareSeconds
                shareSecondsInRange = self.metadata[user].shareSecondsInRange
            table.append(
                [user, data[BADGER], shareSeconds, shareSecondsInRange,]
            )
        print("REWARDS LIST")
        print(
            tabulate(
                table, headers=["user", "badger", "shareSeconds", "shareSecondsInRange"]
            )
        )

    def hasToken(self, token):
        if self.tokens[token]:
            return self.tokens[token]
        else:
            return False

    def getTokenRewards(self, user, token):
        if self.claims[user][token]:
            return self.claims[user][token]
        else:
            return 0

    def to_node_entry(self, user, userData, cycle, index):
        """
        Use abi.encode() to encode data into the hex format used as raw node information in the tree
        This is the value that will be hashed to form the rest of the tree
        """
        user_str = str(user).lower()
        nodeEntry = {
            "user": user,
            "tokens": [],
            "cumulativeAmounts": [],
            "cycle": cycle,
<<<<<<< HEAD
            "index": index,
        }
=======
            "index": index
            }
>>>>>>> 50a413ef
        intAmounts = []
        for tokenAddress, cumulativeAmount in userData.items():
            nodeEntry["tokens"].append(tokenAddress)
            nodeEntry["cumulativeAmounts"].append(str(int(cumulativeAmount)))
            intAmounts.append(int(cumulativeAmount))

        # console.print(
        #     "Encoding Node entry...",
        #     {
        #         "index": int(nodeEntry["index"]),
        #         "account": nodeEntry["user"],
        #         "cycle": int(nodeEntry["cycle"]),
        #         "tokens": nodeEntry["tokens"],
        #         "cumulativeAmounts": nodeEntry["cumulativeAmounts"],
        #         "(integer encoded)": intAmounts,
        #     }
        # )

        encoded_local = encode_hex(
            encode_abi(
                ["uint", "address", "uint", "address[]", "uint[]"],
                (
                    int(nodeEntry["index"]),
                    nodeEntry["user"],
                    int(nodeEntry["cycle"]),
                    nodeEntry["tokens"],
                    intAmounts,
                ),
            )
        )

<<<<<<< HEAD
        encoder = BadgerTree.at(
            web3.toChecksumAddress("0x660802Fc641b154aBA66a62137e71f331B6d787A")
        )
=======
        # encoder = BadgerTree.at(web3.toChecksumAddress("0x660802Fc641b154aBA66a62137e71f331B6d787A"))
>>>>>>> 50a413ef

        # console.print("nodeEntry", nodeEntry)
        # console.print("encoded_local", encoded_local)

        # ===== Verify encoding on-chain =====
        # encoded_chain = encoder.encodeClaim(
        #     nodeEntry["tokens"],
        #     nodeEntry["cumulativeAmounts"],
        #     nodeEntry["user"],
        #     nodeEntry["index"],
        #     nodeEntry["cycle"],
        # )[0]

        # console.print("encoded_onchain", encoded_chain)
        # assert encoded_local == encoded_chain

        return (nodeEntry, encoded_local)

    def to_merkle_format(self):
        """
        - Sort users into alphabetical order
        - Node entry = [cycle, user, index, token[], cumulativeAmount[]]
        """
        cycle = self.cycle
        dict = self.claims.toDict()

        nodeEntries = []
        encodedEntries = []
        entries = []

        index = 0

        for user, userData in self.claims.items():
            (nodeEntry, encoded) = self.to_node_entry(user, userData, cycle, index)
            nodeEntries.append(nodeEntry)
            encodedEntries.append(encoded)
            entries.append({"node": nodeEntry, "encoded": encoded})
            index += 1

        return (nodeEntries, encodedEntries, entries)<|MERGE_RESOLUTION|>--- conflicted
+++ resolved
@@ -25,6 +25,9 @@
         if not self.sources[source][user][token]:
             self.sources[source][user][token] = 0
         self.sources[source][user][token] += toAdd
+
+    def __repr__(self):
+        return self.claims()
 
     def track_user_metadata_source(self, source, user, metadata):
         if not self.sourceMetadata[source][user][metadata]:
@@ -107,13 +110,8 @@
             "tokens": [],
             "cumulativeAmounts": [],
             "cycle": cycle,
-<<<<<<< HEAD
             "index": index,
         }
-=======
-            "index": index
-            }
->>>>>>> 50a413ef
         intAmounts = []
         for tokenAddress, cumulativeAmount in userData.items():
             nodeEntry["tokens"].append(tokenAddress)
@@ -145,13 +143,7 @@
             )
         )
 
-<<<<<<< HEAD
-        encoder = BadgerTree.at(
-            web3.toChecksumAddress("0x660802Fc641b154aBA66a62137e71f331B6d787A")
-        )
-=======
         # encoder = BadgerTree.at(web3.toChecksumAddress("0x660802Fc641b154aBA66a62137e71f331B6d787A"))
->>>>>>> 50a413ef
 
         # console.print("nodeEntry", nodeEntry)
         # console.print("encoded_local", encoded_local)
