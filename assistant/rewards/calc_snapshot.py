from assistant.rewards.rewards_utils import calculate_sett_balances
from assistant.rewards.classes.RewardsList import RewardsList
from assistant.rewards.classes.RewardsLog import rewardsLog
from assistant.rewards.classes.Schedule import Schedule
from helpers.time_utils import to_days, to_hours, to_utc_date
from helpers.constants import NON_NATIVE_SETTS, NATIVE_DIGG_SETTS, DIGG
from brownie import *
from rich.console import Console

console = Console()


<<<<<<< HEAD
def calc_snapshot(
    badger, name, startBlock, endBlock, nextCycle, boosts, diggAllocation
):
=======
def calc_snapshot(badger, name, startBlock, endBlock, nextCycle, boosts):
>>>>>>> 53884dd1
    digg = interface.IDigg(DIGG)

    console.log("==== Processing rewards for {} at {} ====".format(name, endBlock))

    rewards = RewardsList(nextCycle, badger.badgerTree)

    sett = badger.getSett(name)
    startTime = web3.eth.getBlock(startBlock)["timestamp"]

    endTime = web3.eth.getBlock(endBlock)["timestamp"]

    userBalances = calculate_sett_balances(badger, name, endBlock)

    apyBoosts = {}
    if name in NON_NATIVE_SETTS:
        console.log(
            "{} users out of {} boosted in {}".format(
                len(userBalances), len(boosts), name
            )
        )
        preBoost = {}
        for user in userBalances:
            preBoost[user.address] = userBalances.percentage_of_total(user.address)

        for user in userBalances:
            boostAmount = boosts.get(user.address, 1)
            user.boost_balance(boostAmount)

        for user in userBalances:
            postBoost = userBalances.percentage_of_total(user.address)
            apyBoosts[user.address] = postBoost / preBoost[user.address]

    schedulesByToken = parse_schedules(
        badger.rewardsLogger.getAllUnlockSchedulesFor(sett)
    )

    for token, schedules in schedulesByToken.items():
        endDist = get_distributed_for_token_at(token, endTime, schedules, name)
        startDist = get_distributed_for_token_at(token, startTime, schedules, name)
        tokenDistribution = int(endDist) - int(startDist)
        # Distribute to users with rewards list
        # Make sure there are tokens to distribute (some geysers only
        # distribute one token)
        if token == DIGG:

            # if name in NATIVE_DIGG_SETTS:
            #    tokenDistribution = tokenDistribution * diggAllocation
            # else:
            #    tokenDistribution = tokenDistribution * (1 - diggAllocation)

            console.log(
                "{} DIGG tokens distributed".format(
                    digg.sharesToFragments(tokenDistribution) / 1e18
                )
            )
        elif token == "0x20c36f062a31865bED8a5B1e512D9a1A20AA333A":
            console.log("{} DFD tokens distributed".format(tokenDistribution / 1e18))
        else:
            badgerAmount = tokenDistribution / 1e18
            rewardsLog.add_total_token_dist(name, token, badgerAmount)
            console.log("{} Badger tokens distributed".format(badgerAmount))

        if tokenDistribution > 0:
            console.print(len(userBalances))
            sumBalances = sum([b.balance for b in userBalances])
            rewardsUnit = tokenDistribution / sumBalances
            totalRewards = 0
            console.log("Processing rewards for {} addresses".format(len(userBalances)))
            for user in userBalances:
                addr = web3.toChecksumAddress(user.address)
                token = web3.toChecksumAddress(token)
                rewardAmount = user.balance * rewardsUnit
                totalRewards += rewardAmount
                rewards.increase_user_rewards(addr, token, int(rewardAmount))
                rewardsLog.add_user_token(addr, name, token, int(rewardAmount))

            console.log(
                "Token Distribution: {}\nRewards Released: {}".format(
                    tokenDistribution / 1e18, totalRewards / 1e18
                )
            )
            console.log("Diff {}".format((abs(tokenDistribution - totalRewards))))

    return rewards, apyBoosts


def get_distributed_for_token_at(token, endTime, schedules, name):
    totalToDistribute = 0
    for index, schedule in enumerate(schedules):
        if endTime < schedule.startTime:
            toDistribute = 0
            console.log("\nSchedule {} for {} completed\n".format(index, name))
        else:
            rangeDuration = endTime - schedule.startTime
            toDistribute = min(
                schedule.initialTokensLocked,
                int(schedule.initialTokensLocked * rangeDuration // schedule.duration),
            )
            if schedule.startTime <= endTime and schedule.endTime >= endTime:
                console.log(
                    "Tokens distributed by schedule {} at {} are {}% of total\n".format(
                        index,
                        to_utc_date(schedule.startTime),
                        (int(toDistribute) / int(schedule.initialTokensLocked) * 100),
                    )
                )

                console.log(
                    "Total duration of schedule elapsed is {} hours out of {} hours, or {}% of total duration.\n".format(
                        to_hours(rangeDuration),
                        to_hours(schedule.duration),
                        rangeDuration / schedule.duration * 100,
                    )
                )
        totalToDistribute += toDistribute
    return totalToDistribute


def parse_schedules(schedules):
    schedulesByToken = {}
    for s in schedules:
        schedule = Schedule(s[0], s[1], s[2], s[3], s[4], s[5])
        if schedule.token not in schedulesByToken:
            schedulesByToken[schedule.token] = []
        schedulesByToken[schedule.token].append(schedule)
    return schedulesByToken<|MERGE_RESOLUTION|>--- conflicted
+++ resolved
@@ -10,13 +10,7 @@
 console = Console()
 
 
-<<<<<<< HEAD
-def calc_snapshot(
-    badger, name, startBlock, endBlock, nextCycle, boosts, diggAllocation
-):
-=======
 def calc_snapshot(badger, name, startBlock, endBlock, nextCycle, boosts):
->>>>>>> 53884dd1
     digg = interface.IDigg(DIGG)
 
     console.log("==== Processing rewards for {} at {} ====".format(name, endBlock))
