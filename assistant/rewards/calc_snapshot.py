from assistant.rewards.rewards_utils import calculate_sett_balances
from assistant.rewards.classes.RewardsList import RewardsList
from assistant.rewards.classes.RewardsLog import rewardsLog
from assistant.rewards.classes.Schedule import Schedule
from helpers.time_utils import to_days, to_hours, to_utc_date
from helpers.constants import NON_NATIVE_SETTS, NATIVE_DIGG_SETTS, DIGG
from dotmap import DotMap
from brownie import *
from rich.console import Console

console = Console()
digg = interface.IDigg(DIGG)


def calc_snapshot(
    badger, name, startBlock, endBlock, nextCycle, boosts, diggAllocation
):

    console.log("==== Processing rewards for {} at {} ====".format(name, endBlock))
    
    rewards = RewardsList(nextCycle, badger.badgerTree)

    sett = badger.getSett(name)
    startTime = web3.eth.getBlock(startBlock)["timestamp"]

    endTime = web3.eth.getBlock(endBlock)["timestamp"]

    userBalances = calculate_sett_balances(badger, name, endBlock)
<<<<<<< HEAD

    apyBoosts = {}
    if name in NON_NATIVE_SETTS:
        console.log(
            "{} users out of {} boosted in {}".format(
                len(boosts), len(userBalances), name
            )
        )
        preBoost = {}
        for user in userBalances:
            preBoost[user.address] = userBalances.percentage_of_total(user.address)

        for user in userBalances:
            boostAmount = boosts.get(user.address, 1)
            user.boost_balance(boostAmount)

        for user in userBalances:
            postBoost = userBalances.percentage_of_total(user.address)
            apyBoosts[user.address] = postBoost / preBoost[user.address]

    schedulesByToken = parse_schedules(
        badger.rewardsLogger.getAllUnlockSchedulesFor(sett)
    )

    for token, schedules in schedulesByToken.items():
=======
    # Boost all setts with snapshot
    for user in userBalances:
        addr = web3.toChecksumAddress(user.address)
        boostAmount = boosts.get(addr,1)
        user.boost_balance(boostAmount)

    schedulesByToken = parse_schedules(badger.rewardsLogger.getAllUnlockSchedulesFor(sett))
    for token,schedules in schedulesByToken.items():
>>>>>>> 50a413ef
        endDist = get_distributed_for_token_at(token, endTime, schedules, name)
        startDist = get_distributed_for_token_at(token, startTime, schedules, name)
        tokenDistribution = int(endDist) - int(startDist)
        # Distribute to users with rewards list
        # Make sure there are tokens to distribute (some geysers only
        # distribute one token)
        if token == DIGG:

            # if name in NATIVE_DIGG_SETTS:
            #    tokenDistribution = tokenDistribution * diggAllocation
            # else:
            #    tokenDistribution = tokenDistribution * (1 - diggAllocation)
<<<<<<< HEAD
            diggFragments = digg.sharesToFragments(tokenDistribution) / 1e18
            rewardsLog.add_total_token_dist(name, token, diggFragments)
            console.log("{} DIGG tokens distributed".format(diggFragments))

=======

            console.log(
                "{} DIGG tokens distributed".format(
                    digg.sharesToFragments(tokenDistribution)/1e18)
            )
        elif token == "0x20c36f062a31865bED8a5B1e512D9a1A20AA333A":
            console.log(
                "{} DFD tokens distributed".format(
                    tokenDistribution/1e18)
            )
>>>>>>> 50a413ef
        else:
            badgerAmount = tokenDistribution / 1e18
            rewardsLog.add_total_token_dist(name, token, badgerAmount)
            console.log("{} Badger tokens distributed".format(badgerAmount))

        if tokenDistribution > 0:
            console.print(len(userBalances))
            sumBalances = sum([b.balance for b in userBalances])
            rewardsUnit = tokenDistribution / sumBalances
            totalRewards = 0
            console.log("Processing rewards for {} addresses".format(len(userBalances)))
            for user in userBalances:
                addr = web3.toChecksumAddress(user.address)
                token = web3.toChecksumAddress(token)
                rewardAmount = user.balance * rewardsUnit
                totalRewards += rewardAmount
                rewards.increase_user_rewards(addr, token, int(rewardAmount))
<<<<<<< HEAD
                rewardsLog.add_user_token(addr, name, token, int(rewardAmount))

            console.log(
                "Token Distribution: {}\nRewards Released: {}".format(
                    tokenDistribution / 1e18, totalRewards / 1e18
                )
            )
=======
                rewardsLog.add_user_token(
                    addr, name, token, int(rewardAmount))

            console.log("Token Distribution: {}\nRewards Released: {}".format(
                tokenDistribution/1e18,totalRewards/1e18
            ))
>>>>>>> 50a413ef
            console.log("Diff {}".format((abs(tokenDistribution - totalRewards))))

    return rewards, apyBoosts


def get_distributed_for_token_at(token, endTime, schedules, name):
    totalToDistribute = 0
    for index, schedule in enumerate(schedules):
        if endTime < schedule.startTime:
            toDistribute = 0
            console.log("\nSchedule {} for {} completed\n".format(index, name))
        else:
            rangeDuration = endTime - schedule.startTime
            toDistribute = min(
                schedule.initialTokensLocked,
                int(schedule.initialTokensLocked * rangeDuration // schedule.duration),
            )
            if schedule.startTime <= endTime and schedule.endTime >= endTime:
                console.log(
                    "Tokens distributed by schedule {} at {} are {}% of total\n".format(
                        index,
                        to_utc_date(schedule.startTime),
                        (int(toDistribute) / int(schedule.initialTokensLocked) * 100),
                    )
                )

                console.log(
                    "Total duration of schedule elapsed is {} hours out of {} hours, or {}% of total duration.\n".format(
                        to_hours(rangeDuration),
                        to_hours(schedule.duration),
                        rangeDuration / schedule.duration * 100,
                    )
                )
        totalToDistribute += toDistribute
    return totalToDistribute


def parse_schedules(schedules):
    schedulesByToken = {}
    for s in schedules:
        schedule = Schedule(s[0], s[1], s[2], s[3], s[4], s[5])
        if schedule.token not in schedulesByToken:
            schedulesByToken[schedule.token] = []
        schedulesByToken[schedule.token].append(schedule)
    return schedulesByToken<|MERGE_RESOLUTION|>--- conflicted
+++ resolved
@@ -17,7 +17,7 @@
 ):
 
     console.log("==== Processing rewards for {} at {} ====".format(name, endBlock))
-    
+
     rewards = RewardsList(nextCycle, badger.badgerTree)
 
     sett = badger.getSett(name)
@@ -26,7 +26,6 @@
     endTime = web3.eth.getBlock(endBlock)["timestamp"]
 
     userBalances = calculate_sett_balances(badger, name, endBlock)
-<<<<<<< HEAD
 
     apyBoosts = {}
     if name in NON_NATIVE_SETTS:
@@ -52,16 +51,6 @@
     )
 
     for token, schedules in schedulesByToken.items():
-=======
-    # Boost all setts with snapshot
-    for user in userBalances:
-        addr = web3.toChecksumAddress(user.address)
-        boostAmount = boosts.get(addr,1)
-        user.boost_balance(boostAmount)
-
-    schedulesByToken = parse_schedules(badger.rewardsLogger.getAllUnlockSchedulesFor(sett))
-    for token,schedules in schedulesByToken.items():
->>>>>>> 50a413ef
         endDist = get_distributed_for_token_at(token, endTime, schedules, name)
         startDist = get_distributed_for_token_at(token, startTime, schedules, name)
         tokenDistribution = int(endDist) - int(startDist)
@@ -74,23 +63,14 @@
             #    tokenDistribution = tokenDistribution * diggAllocation
             # else:
             #    tokenDistribution = tokenDistribution * (1 - diggAllocation)
-<<<<<<< HEAD
-            diggFragments = digg.sharesToFragments(tokenDistribution) / 1e18
-            rewardsLog.add_total_token_dist(name, token, diggFragments)
-            console.log("{} DIGG tokens distributed".format(diggFragments))
-
-=======
 
             console.log(
                 "{} DIGG tokens distributed".format(
-                    digg.sharesToFragments(tokenDistribution)/1e18)
+                    digg.sharesToFragments(tokenDistribution) / 1e18
+                )
             )
         elif token == "0x20c36f062a31865bED8a5B1e512D9a1A20AA333A":
-            console.log(
-                "{} DFD tokens distributed".format(
-                    tokenDistribution/1e18)
-            )
->>>>>>> 50a413ef
+            console.log("{} DFD tokens distributed".format(tokenDistribution / 1e18))
         else:
             badgerAmount = tokenDistribution / 1e18
             rewardsLog.add_total_token_dist(name, token, badgerAmount)
@@ -108,7 +88,6 @@
                 rewardAmount = user.balance * rewardsUnit
                 totalRewards += rewardAmount
                 rewards.increase_user_rewards(addr, token, int(rewardAmount))
-<<<<<<< HEAD
                 rewardsLog.add_user_token(addr, name, token, int(rewardAmount))
 
             console.log(
@@ -116,14 +95,6 @@
                     tokenDistribution / 1e18, totalRewards / 1e18
                 )
             )
-=======
-                rewardsLog.add_user_token(
-                    addr, name, token, int(rewardAmount))
-
-            console.log("Token Distribution: {}\nRewards Released: {}".format(
-                tokenDistribution/1e18,totalRewards/1e18
-            ))
->>>>>>> 50a413ef
             console.log("Diff {}".format((abs(tokenDistribution - totalRewards))))
 
     return rewards, apyBoosts
