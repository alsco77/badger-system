--- conflicted
+++ resolved
@@ -1,24 +1,4 @@
 import json
-<<<<<<< HEAD
-
-from tqdm import tqdm
-from assistant.rewards.aws_utils import download, download_bucket ,upload
-from assistant.rewards.calc_stakes import calc_geyser_stakes
-from assistant.rewards.calc_harvest import calc_balances_from_geyser_events,get_initial_user_state
-from assistant.rewards.RewardsLogger import rewardsLogger
-from assistant.subgraph.client import (
-    fetch_sett_balances,
-    fetch_geyser_events,
-    fetch_sett_transfers,
-    fetch_harvest_farm_events,
-    fetch_sushi_harvest_events
-)
-from assistant.rewards.User import User
-from assistant.rewards.merkle_tree import rewards_to_merkle_tree
-from assistant.rewards.rewards_checker import compare_rewards, verify_rewards
-from assistant.rewards.RewardsList import RewardsList
-=======
->>>>>>> 8955a59d
 from brownie import *
 from brownie.network.gas.strategies import GasNowStrategy
 from config.rewards_config import rewards_config
@@ -27,7 +7,7 @@
 from tqdm import tqdm
 from assistant.rewards.boost import badger_boost
 from assistant.rewards.twap import digg_btc_twap,calculate_digg_allocation
-from assistant.rewards.aws_utils import download_tree, download_latest, upload
+from assistant.rewards.aws_utils import download_tree, download_latest_tree, upload
 from assistant.rewards.calc_stakes import calc_geyser_stakes
 from assistant.rewards.calc_snapshot import calc_snapshot
 from assistant.rewards.meta_rewards.harvest import calc_farm_rewards
@@ -61,116 +41,6 @@
     rewardsByGeyser = {}
     boosts = json.load(open("logs/boosts.json"))
     for key, geyser in badger.geysers.items():
-<<<<<<< HEAD
-        #if key != "native.badger":
-        #      continue
-        geyserRewards = calc_geyser_stakes(key, geyser, periodStartBlock, endBlock)
-        rewardsByGeyser[key] = geyserRewards
-    return sum_rewards(rewardsByGeyser, cycle, badger.badgerTree)
-
-def calc_sushi_rewards(badger,startBlock,endBlock,nextCycle,retroactive):
-    console.log(startBlock)
-    console.log(endBlock)
-    xSushiTokenAddress = "0x8798249c2e607446efb7ad49ec89dd1865ff4272"
-    sushi_harvest_events = fetch_sushi_harvest_events()
-
-    def filter_events(e):
-        return int(e["blockNumber"]) > startBlock and int(e["blockNumber"]) < endBlock
-
-    wbtcEthEvents = list(filter(filter_events,sushi_harvest_events["wbtcEth"]))
-    wbtcBadgerEvents = list(filter(filter_events,sushi_harvest_events["wbtcBadger"]))
-    wBtcDiggEvents = list(filter(filter_events,sushi_harvest_events["wbtcDigg"])) 
-    totalxSushi = sum([int(e["toBadgerTree"]) for e in wbtcEthEvents]) \
-         + sum([int(e["toBadgerTree"]) for e in wbtcBadgerEvents]) \
-         + sum([int(e["toBadgerTree"]) for e in wBtcDiggEvents])
-    wbtcEthRewards = RewardsList(nextCycle,badger.badgerTree)
-    wbtcBadgerRewards = RewardsList(nextCycle,badger.badgerTree)
-    wbtcDiggRewards = RewardsList(nextCycle,badger.badgerTree)
-
-    if len(wbtcEthEvents) > 0:
-        wbtcEthStartBlock = get_latest_event_block(wbtcEthEvents[0],sushi_harvest_events["wbtcEth"])
-        if wbtcEthStartBlock == -1 or retroactive:
-            wbtcEthStartBlock = 11537600
-
-        console.log(wbtcEthStartBlock)
-            
-        console.log("Processing {} wbtcEth sushi events".format(len(wbtcEthEvents)))
-        wbtcEthRewards = process_sushi_events(
-            badger,wbtcEthStartBlock,endBlock,wbtcEthEvents,"native.sushiWbtcEth",nextCycle) 
-
-
-    if len(wbtcBadgerEvents) > 0:
-        wbtcBadgerStartBlock = get_latest_event_block(wbtcBadgerEvents[0],sushi_harvest_events["wbtcBadger"])
-        if wbtcBadgerStartBlock == -1 or retroactive:
-            wbtcBadgerStartBlock = 11539529
-
-    
-        console.log("Processing {} wbtcBadger sushi events".format(len(wbtcBadgerEvents)))
-        wbtcBadgerRewards = process_sushi_events(
-            badger,wbtcBadgerStartBlock,endBlock,wbtcBadgerEvents,"native.sushiBadgerWbtc",nextCycle)
-    
-    if len(wBtcDiggEvents) > 0:
-        wbtcDiggStartBlock = get_latest_event_block(wBtcDiggEvents[0],sushi_harvest_events["wbtcDigg"])
-        if wbtcDiggStartBlock == -1 or retroactive:
-            wbtcDiggStartBlock = 11676338
-        wbtcDiggRewards = process_sushi_events(
-            badger,wbtcDiggStartBlock,endBlock,wBtcDiggEvents,"native.sushiDiggWbtc",nextCycle
-        )
-
-    finalRewards = combine_rewards([wbtcEthRewards,wbtcBadgerRewards,wbtcDiggRewards],nextCycle,badger.badgerTree)
-    xSushiFromRewards = 0
-
-    for user,claimData in finalRewards.claims.items():
-        for token,tokenAmount in claimData.items():
-            if token == web3.toChecksumAddress(xSushiTokenAddress):
-                #console.log("Address {}: {} xSushi".format(user,int(float(tokenAmount))/1e18 ))
-                xSushiFromRewards += int(float(tokenAmount))
-
-    console.log("Total xSushi {} from events".format(
-        totalxSushi/1e18
-    ))
-    console.log("Total xSushi {} from claims".format(
-        xSushiFromRewards/1e18
-    ))
-    difference = abs(totalxSushi - xSushiFromRewards)
-    console.log("Difference {}".format(abs(totalxSushi/1e18 - xSushiFromRewards/1e18)))
-    assert difference < 10000000
-    return finalRewards
-
-            
-def process_sushi_events(badger,startBlock,endBlock,events,name,nextCycle):
-    xSushiTokenAddress = "0x8798249c2e607446efb7ad49ec89dd1865ff4272"
-    start = startBlock
-    end = int(events[0]["blockNumber"])
-    totalHarvested = 0
-    rewards = RewardsList(nextCycle,badger.badgerTree)
-    for i in tqdm(range(len(events))):
-        xSushiRewards = int(events[i]["toBadgerTree"])
-        user_state = calc_meta_farm_rewards(badger,name,start,end)
-        console.log("Processing between blocks {} and {}, distributing {} to users".format(
-            start,
-            end,
-            xSushiRewards/1e18
-        ))
-        totalHarvested += xSushiRewards/1e18
-        console.print("{} total xSushi processed".format(totalHarvested))
-        totalShareSeconds = sum([u.shareSeconds for u in user_state])
-        xSushiUnit = xSushiRewards/totalShareSeconds
-        for user in user_state:
-            rewards.increase_user_rewards(web3.toChecksumAddress(user.address),web3.toChecksumAddress(xSushiTokenAddress),xSushiUnit * user.shareSeconds)
-            rewardsLogger.add_user_share_seconds(user.address,name,user.shareSeconds)
-            rewardsLogger.add_user_token(user.address,name,xSushiTokenAddress,xSushiUnit * user.shareSeconds)
-
-        if i+1 < len(events):
-           start = int(events[i]["blockNumber"])
-           end = int(events[i+1]["blockNumber"])
-    totalXSushi = sum([list(v.values())[0]/1e18 for v in list(rewards.claims.values())  ])
-    distr = {}
-    distr[xSushiTokenAddress] = totalXSushi
-    rewardsLogger.add_distribution_info(name,distr)
-    return rewards
-=======
->>>>>>> 8955a59d
 
         if key == "yearn.wbtc":
             boost = {}
@@ -245,13 +115,8 @@
             "[green]===== Loading Pending Rewards " +
             pastFile + " =====[/green]"
         )
-<<<<<<< HEAD
-
-    currentTree = json.loads(download_bucket(pastFile))
-=======
-    # TODO: Use different end point for pending tree file
+
     currentTree = json.loads(download_tree(pastFile))
->>>>>>> 8955a59d
 
     # Invariant: File shoulld have same root as latest
     assert currentTree["merkleRoot"] == merkle["root"]
@@ -283,10 +148,8 @@
         "[bold yellow]===== Loading Past Rewards " +
         pastFile + " =====[/bold yellow]"
     )
-    currentTree = json.loads(download_latest())
-
-<<<<<<< HEAD
-    currentTree = json.loads(download_bucket(pastFile))
+
+    currentTree = json.loads(download_tree(pastFile))
 
     # Invariant: File shoulld have same root as latest
     console.print(merkle)
@@ -295,9 +158,6 @@
 
     assert currentTree["merkleRoot"] == merkle["root"]
 
-=======
-    # Invariant: File should have same root as latest
->>>>>>> 8955a59d
     lastUpdateOnChain = merkle["blockNumber"]
     lastUpdate = int(currentTree["endBlock"])
 
@@ -319,14 +179,6 @@
     currentMerkleData = fetchCurrentMerkleData(badger)
     #sushiRewards = calc_sushi_rewards(badger,startBlock,endBlock,nextCycle,retroactive=False)
     #farmRewards = fetch_current_harvest_rewards(badger,startBlock, endBlock,nextCycle)
-<<<<<<< HEAD
-
-    geyserRewards = calc_geyser_rewards(badger, startBlock, endBlock, nextCycle)
-    rewardsLogger.save("rewards")
-
-    #newRewards = combine_rewards([geyserRewards,farmRewards,sushiRewards],nextCycle,badger.badgerTree)
-    cumulativeRewards = process_cumulative_rewards(pastRewards, geyserRewards)
-=======
     geyserRewards = calc_geyser_rewards(
         badger, startBlock, endBlock, nextCycle)
 
@@ -341,17 +193,11 @@
         [geyserRewards], nextCycle, badger.badgerTree
     )
     cumulativeRewards = process_cumulative_rewards(pastRewards, newRewards)
->>>>>>> 8955a59d
 
     # Take metadata from geyserRewards
     console.print("Processing to merkle tree")
     merkleTree = rewards_to_merkle_tree(
-<<<<<<< HEAD
-        cumulativeRewards, startBlock, endBlock, {}
-    )
-=======
         cumulativeRewards, startBlock, endBlock, {})
->>>>>>> 8955a59d
 
     # Publish data
     rootHash = keccak(merkleTree["merkleRoot"])
