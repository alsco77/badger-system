from assistant.subgraph.client import fetch_wallet_balances
import json
from brownie import *
from brownie.network.gas.strategies import GasNowStrategy
from config.rewards_config import rewards_config
from helpers.time_utils import to_hours
from rich.console import Console
from tqdm import tqdm
from assistant.rewards.boost import badger_boost
from assistant.rewards.twap import digg_btc_twap, calculate_digg_allocation
from assistant.rewards.aws_utils import (
    download_latest_tree,
    download_tree,
    upload,
    upload_boosts,
)
from assistant.rewards.calc_snapshot import calc_snapshot
from assistant.rewards.meta_rewards.harvest import calc_farm_rewards
from assistant.rewards.meta_rewards.sushi import calc_all_sushi_rewards
from assistant.rewards.meta_rewards.tree_rewards import calc_tree_rewards
from assistant.rewards.meta_rewards.unclaimed_rewards import get_unclaimed_rewards
from assistant.rewards.rewards_utils import (
    keccak,
    process_cumulative_rewards,
    combine_rewards,
)
from assistant.rewards.classes.MerkleTree import rewards_to_merkle_tree
from assistant.rewards.classes.RewardsList import RewardsList
from assistant.rewards.classes.RewardsLog import rewardsLog

from assistant.rewards.rewards_checker import compare_rewards, verify_rewards
from scripts.systems.badger_system import BadgerSystem
from helpers.gas_utils import gas_strategies
from helpers.constants import BCVX, BCVXCRV

gas_strategies.set_default(gas_strategies.exponentialScalingFast)
gas_strategy = gas_strategies.exponentialScalingFast
console = Console()


def calc_sett_rewards(badger, periodStartBlock, endBlock, cycle, unclaimedRewards):
    """
    Calculate rewards for each sett, and sum them
    """
    # ratio = digg_btc_twap(periodStartBlock,endBlock)
    # diggAllocation = calculate_digg_allocation(ratio)
    rewardsBySett = {}
    noRewards = ["native.digg", "experimental.digg"]
    boosts, boostInfo = badger_boost(badger, endBlock)
    apyBoosts = {}
    multiplierData = {}
    for key, sett in badger.sett_system.vaults.items():
        if key in noRewards:
            continue

        settRewards, apyBoost = calc_snapshot(
            badger, key, periodStartBlock, endBlock, cycle, boosts, unclaimedRewards
        )
        if len(apyBoost) > 0:
            minimum = min(apyBoost.values())
            maximum = max(apyBoost.values())
            multiplierData[sett.address] = {"min": minimum, "max": maximum}
            for addr in apyBoost:
                if addr not in apyBoosts:
                    apyBoosts[addr] = {}
                apyBoosts[addr][sett.address] = apyBoost[addr]

        rewardsBySett[key] = settRewards

    rewards = combine_rewards(list(rewardsBySett.values()), cycle, badger.badgerTree)
    boostsMetadata = {"multiplierData": multiplierData, "userData": {}}

    for addr, multipliers in apyBoosts.items():
        boostsMetadata["userData"][addr] = {
            "boost": boosts.get(addr, 1),
            "multipliers": multipliers,
            "nonNativeBalance": boostInfo.get(addr, {}).get("nonNativeBalance", 0),
            "nativeBalance": boostInfo.get(addr, {}).get("nativeBalance", 0),
            "stakeRatio": boostInfo.get(addr, {}).get("stakeRatio", 0),
        }

    with open("badger-boosts.json", "w") as fp:
        json.dump(boostsMetadata, fp)

    upload_boosts(test=False)

    return rewards


def fetchPendingMerkleData(badger):
    # currentMerkleData = badger.badgerTree.getPendingMerkleData()
    # root = str(currentMerkleData[0])
    # contentHash = str(currentMerkleData[1])
    # lastUpdateTime = currentMerkleData[2]
    # blockNumber = currentMerkleData[3]

    root = badger.badgerTree.pendingMerkleRoot()
    contentHash = badger.badgerTree.pendingMerkleContentHash()
    lastUpdateTime = badger.badgerTree.lastProposeTimestamp()
    blockNumber = badger.badgerTree.lastProposeBlockNumber()

    return {
        "root": root,
        "contentHash": contentHash,
        "lastUpdateTime": lastUpdateTime,
        "blockNumber": int(blockNumber),
    }


def fetchCurrentMerkleData(badger):
    # currentMerkleData = badger.badgerTree.getCurrentMerkleData()
    # root = str(currentMerkleData[0])
    # contentHash = str(currentMerkleData[1])
    # lastUpdateTime = currentMerkleData[2]
    # blockNumber = badger.badgerTree.lastPublishBloc)

    root = badger.badgerTree.merkleRoot()
    contentHash = badger.badgerTree.merkleContentHash()
    lastUpdateTime = badger.badgerTree.lastPublishTimestamp()
    blockNumber = badger.badgerTree.lastPublishBlockNumber()

    return {
        "root": root,
        "contentHash": contentHash,
        "lastUpdateTime": lastUpdateTime,
        "blockNumber": int(blockNumber),
    }


def getNextCycle(badger):
    return badger.badgerTree.currentCycle() + 1


def fetch_pending_rewards_tree(badger, print_output=False):
    # TODO Files should be hashed and signed by keeper to prevent tampering
    # TODO How will we upload addresses securely?
    # We will check signature before posting
    merkle = fetchPendingMerkleData(badger)
    pastFile = "rewards-1-" + str(merkle["contentHash"]) + ".json"

    if print_output:
        console.print(
            "[green]===== Loading Pending Rewards " + pastFile + " =====[/green]"
        )

    currentTree = json.loads(download_tree(pastFile))

    # Invariant: File shoulld have same root as latest
    assert currentTree["merkleRoot"] == merkle["root"]

    lastUpdatePublish = merkle["blockNumber"]
    lastUpdate = int(currentTree["endBlock"])

    if print_output:
        print(
            "lastUpdateBlock", lastUpdate, "lastUpdatePublishBlock", lastUpdatePublish
        )
    # Ensure upload was after file tracked
    assert lastUpdatePublish >= lastUpdate

    # Ensure file tracks block within 1 day of upload
    assert abs(lastUpdate - lastUpdatePublish) < 6500

    return currentTree


def fetch_current_rewards_tree(badger, print_output=False):
    # TODO Files should be hashed and signed by keeper to prevent tampering
    # TODO How will we upload addresses securely?
    # We will check signature before posting
    merkle = fetchCurrentMerkleData(badger)
    pastFile = "rewards-1-" + str(merkle["contentHash"]) + ".json"

    console.print(
        "[bold yellow]===== Loading Past Rewards " + pastFile + " =====[/bold yellow]"
    )

    currentTree = json.loads(download_tree(pastFile))

    # Invariant: File shoulld have same root as latest
    console.print(merkle)
    console.print("liveRoot", merkle["root"])
    console.print("fileRoot", currentTree["merkleRoot"])

    assert currentTree["merkleRoot"] == merkle["root"]

    lastUpdateOnChain = merkle["blockNumber"]
    lastUpdate = int(currentTree["endBlock"])

    print("lastUpdateOnChain ", lastUpdateOnChain, " lastUpdate ", lastUpdate)
    # Ensure file tracks block within 1 day of upload
    assert abs(lastUpdate - lastUpdateOnChain) < 6500

    # Ensure upload was after file tracked
    assert lastUpdateOnChain >= lastUpdate
    return currentTree


def generate_rewards_in_range(badger, startBlock, endBlock, pastRewards, saveLocalFile):
    endBlock = endBlock
    blockDuration = endBlock - startBlock

    nextCycle = getNextCycle(badger)

    currentMerkleData = fetchCurrentMerkleData(badger)
    # farmRewards = fetch_current_harvest_rewards(badger,startBlock, endBlock,nextCycle)
<<<<<<< HEAD
    unclaimedAddresses = []
    for addr, data in pastRewards["claims"].items():
        tokens = data["tokens"]
        if BCVX in tokens or BCVXCRV in tokens:
            unclaimedAddresses.append(addr)

    sushiRewards = calc_all_sushi_rewards(badger, startBlock, endBlock, nextCycle)
    treeRewards = calc_tree_rewards(badger, startBlock, endBlock, nextCycle)
    settRewards = calc_sett_rewards(
        badger,
        startBlock,
        endBlock,
        nextCycle,
        get_unclaimed_rewards(unclaimedAddresses),
    )

    newRewards = combine_rewards(
        [settRewards, treeRewards, sushiRewards], nextCycle, badger.badgerTree
=======

    sushiRewards = calc_all_sushi_rewards(badger, startBlock, endBlock, nextCycle)
    settRewards = calc_sett_rewards(badger, startBlock, endBlock, nextCycle)

    newRewards = combine_rewards(
        [settRewards, sushiRewards], nextCycle, badger.badgerTree
>>>>>>> d63d7a7d
    )
    cumulativeRewards = process_cumulative_rewards(pastRewards, newRewards)

    # Take metadata from geyserRewards
    console.print("Processing to merkle tree")
    merkleTree = rewards_to_merkle_tree(cumulativeRewards, startBlock, endBlock, {})

    # Publish data
    rootHash = keccak(merkleTree["merkleRoot"])

    contentFileName = content_hash_to_filename(rootHash)

    console.log(
        {
            "merkleRoot": merkleTree["merkleRoot"],
            "rootHash": str(rootHash),
            "contentFile": contentFileName,
            "startBlock": startBlock,
            "endBlock": endBlock,
            "currentContentHash": currentMerkleData["contentHash"],
        }
    )
    rewardsLog.set_merkle_root(merkleTree["merkleRoot"])
    rewardsLog.set_content_hash(str(rootHash))
    rewardsLog.set_start_block(startBlock)
    rewardsLog.set_end_block(endBlock)
    print("Uploading to file " + contentFileName)

    rewardsLog.save(nextCycle)
    # TODO: Upload file to AWS & serve from server
    if saveLocalFile:
        with open(contentFileName, "w") as outfile:
            json.dump(merkleTree, outfile, indent=4)

    # Sanity check new rewards file

    verify_rewards(
<<<<<<< HEAD
        badger, startBlock, endBlock, pastRewards, merkleTree,
=======
        badger,
        startBlock,
        endBlock,
        pastRewards,
        after_file,
>>>>>>> d63d7a7d
    )

    return {
        "contentFileName": contentFileName,
        "merkleTree": merkleTree,
        "rootHash": rootHash,
    }


def rootUpdater(badger, startBlock, endBlock, pastRewards, saveLocalFile, test=False):
    """
    Root Updater Role
    - Check how much time has passed since the last published update
    - If sufficient time has passed, run the rewards script and p
    - If there is a discrepency, notify admin

    (In case of a one-off failure, Script will be attempted again at the rootUpdaterInterval)
    """
    console.print("\n[bold cyan]===== Root Updater =====[/bold cyan]\n")

    badgerTree = badger.badgerTree
    nextCycle = getNextCycle(badger)

    currentMerkleData = fetchCurrentMerkleData(badger)
    currentTime = chain.time()

    console.print(
        "\n[green]Calculate rewards for {} blocks: {} -> {} [/green]\n".format(
            endBlock - startBlock, startBlock, endBlock
        )
    )

    # Only run if we have sufficent time since previous root
    timeSinceLastupdate = currentTime - currentMerkleData["lastUpdateTime"]
    if timeSinceLastupdate < rewards_config.rootUpdateMinInterval and not test:
        console.print(
            "[bold yellow]===== Result: Last Update too Recent ({}) =====[/bold yellow]".format(
                to_hours(timeSinceLastupdate)
            )
        )
        return False

    rewards_data = generate_rewards_in_range(
        badger, startBlock, endBlock, pastRewards, saveLocalFile
    )

    console.print("===== Root Updater Complete =====")
    if not test:

        badgerTree.proposeRoot(
            rewards_data["merkleTree"]["merkleRoot"],
            rewards_data["rootHash"],
            rewards_data["merkleTree"]["cycle"],
            rewards_data["merkleTree"]["startBlock"],
            rewards_data["merkleTree"]["endBlock"],
            {"from": badger.root_proposer, "gas_price": gas_strategy},
        )
        upload(
            rewards_data["contentFileName"], rewards_data["merkleTree"], publish=False
        )

    return rewards_data


def guardian(
    badger: BadgerSystem, startBlock, endBlock, pastRewards, saveLocalFile, test=False
):
    """
    Guardian Role
    - Check if there is a new proposed root
    - If there is, run the rewards script at the same block height to verify the results
    - If there is a discrepency, notify admin
    (In case of a one-off failure, Script will be attempted again at the guardianInterval)
    """

    console.print("\n[bold cyan]===== Guardian =====[/bold cyan]\n")

    console.print(
        "\n[green]Calculate rewards for {} blocks: {} -> {} [/green]\n".format(
            endBlock - startBlock, startBlock, endBlock
        )
    )

    badgerTree = badger.badgerTree

    # Only run if we have a pending root
    if not badgerTree.hasPendingRoot():
        console.print("[bold yellow]===== Result: No Pending Root =====[/bold yellow]")
        return False

    rewards_data = generate_rewards_in_range(
        badger, startBlock, endBlock, pastRewards, saveLocalFile
    )

    console.print("===== Guardian Complete =====")

    if not test:
        badgerTree.approveRoot(
            rewards_data["merkleTree"]["merkleRoot"],
            rewards_data["rootHash"],
            rewards_data["merkleTree"]["cycle"],
            rewards_data["merkleTree"]["startBlock"],
            rewards_data["merkleTree"]["endBlock"],
            {"from": badger.guardian, "gas_price": gas_strategy},
        )
        upload(rewards_data["contentFileName"], rewards_data["merkleTree"]),


def run_action(badger, args, test, saveLocalFile=True):
    if args["action"] == "rootUpdater":
        return rootUpdater(
            badger,
            args["startBlock"],
            args["endBlock"],
            args["pastRewards"],
            saveLocalFile,
            test,
        )
    if args["action"] == "guardian":
        return guardian(
            badger,
            args["startBlock"],
            args["endBlock"],
            args["pastRewards"],
            saveLocalFile,
            test,
        )
    return False


def content_hash_to_filename(contentHash):
    return "rewards-" + str(chain.id) + "-" + str(contentHash) + ".json"<|MERGE_RESOLUTION|>--- conflicted
+++ resolved
@@ -204,7 +204,6 @@
 
     currentMerkleData = fetchCurrentMerkleData(badger)
     # farmRewards = fetch_current_harvest_rewards(badger,startBlock, endBlock,nextCycle)
-<<<<<<< HEAD
     unclaimedAddresses = []
     for addr, data in pastRewards["claims"].items():
         tokens = data["tokens"]
@@ -223,14 +222,6 @@
 
     newRewards = combine_rewards(
         [settRewards, treeRewards, sushiRewards], nextCycle, badger.badgerTree
-=======
-
-    sushiRewards = calc_all_sushi_rewards(badger, startBlock, endBlock, nextCycle)
-    settRewards = calc_sett_rewards(badger, startBlock, endBlock, nextCycle)
-
-    newRewards = combine_rewards(
-        [settRewards, sushiRewards], nextCycle, badger.badgerTree
->>>>>>> d63d7a7d
     )
     cumulativeRewards = process_cumulative_rewards(pastRewards, newRewards)
 
@@ -268,15 +259,8 @@
     # Sanity check new rewards file
 
     verify_rewards(
-<<<<<<< HEAD
-        badger, startBlock, endBlock, pastRewards, merkleTree,
-=======
-        badger,
-        startBlock,
-        endBlock,
-        pastRewards,
-        after_file,
->>>>>>> d63d7a7d
+        badger, startBlock, endBlock, pastRewards, 
+   
     )
 
     return {
