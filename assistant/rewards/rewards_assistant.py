import json

from tqdm import tqdm
from assistant.rewards.calc_stakes import calc_geyser_stakes
from assistant.rewards.calc_harvest import calc_balances_from_geyser_events,get_initial_user_state
from assistant.subgraph.client import (
    fetch_sett_balances,
    fetch_geyser_events,
    fetch_sett_transfers,
    fetch_harvest_farm_events,
    fetch_sushi_harvest_events
)
from assistant.rewards.User import User
from assistant.rewards.merkle_tree import rewards_to_merkle_tree
from assistant.rewards.rewards_checker import compare_rewards, verify_rewards
from assistant.rewards.RewardsList import RewardsList
from brownie import *
from brownie.network.gas.strategies import GasNowStrategy
from config.rewards_config import rewards_config
from helpers.time_utils import to_hours
from rich.console import Console
from scripts.systems.badger_system import BadgerSystem
<<<<<<< HEAD
gas_strategy = GasNowStrategy("fast")
=======

gas_strategy = GasNowStrategy("rapid")
>>>>>>> 51d58335

console = Console()


def sum_rewards(sources, cycle, badgerTree):
    """
    Sum rewards from all given set of rewards' list, returning a single rewards list
    """
    totals = RewardsList(cycle, badgerTree)
    total = 0
    # For each rewards list entry
    for key, rewardsSet in sources.items():
        # Get the claims data
        claims = rewardsSet["claims"]
        metadata = rewardsSet["metadata"]

        # Add values from each user
        for user, userData in claims.items():
            totals.track_user_metadata(user, metadata)

            # For each token
            for token, tokenAmount in userData.items():
                totals.increase_user_rewards(user, token, tokenAmount)

                total += tokenAmount
    totals.badgerSum = total
    # totals.printState()
    return totals


def calc_geyser_rewards(badger, periodStartBlock, endBlock, cycle):
    """
    Calculate rewards for each geyser, and sum them
    userRewards = (userShareSeconds / totalShareSeconds) / tokensReleased
    (For each token, for the time period)
    """
    rewardsByGeyser = {}

    # For each Geyser, get a list of user to weights
    for key, geyser in badger.geysers.items():
        geyserRewards = calc_geyser_stakes(key, geyser, periodStartBlock, endBlock)
        rewardsByGeyser[key] = geyserRewards

    return sum_rewards(rewardsByGeyser, cycle, badger.badgerTree)

def calc_sushi_rewards(badger,startBlock,endBlock,nextCycle,retroactive):
    xSushiTokenAddress = "0x8798249c2e607446efb7ad49ec89dd1865ff4272"
    sushi_harvest_events = fetch_sushi_harvest_events()

    def filter_events(e):
        return int(e["blockNumber"]) > startBlock and int(e["blockNumber"]) < endBlock

    wbtcEthEvents = list(filter(filter_events,sushi_harvest_events["wbtcEth"]))
    wbtcBadgerEvents = list(filter(filter_events,sushi_harvest_events["wbtcBadger"]))
    totalxSushi = sum([int(e["toBadgerTree"]) for e in wbtcEthEvents]) + sum([int(e["toBadgerTree"]) for e in wbtcBadgerEvents])


    console.log(wbtcEthEvents)
    console.log(wbtcBadgerEvents)
    


    wbtcEthStartBlock = get_latest_event_block(wbtcEthEvents[0],sushi_harvest_events["wbtcEth"])
    if wbtcEthStartBlock == -1 or retroactive:
        wbtcEthStartBlock = 11537600

    console.log(wbtcEthStartBlock)
        
    console.log("Processing {} wbtcEth sushi events".format(len(wbtcEthEvents)))
    wbtcEthRewards = process_sushi_events(
        badger,wbtcEthStartBlock,endBlock,wbtcEthEvents,"native.sushiWbtcEth",nextCycle) 

    wbtcBadgerStartBlock = get_latest_event_block(wbtcBadgerEvents[0],sushi_harvest_events["wbtcBadger"])
    if wbtcBadgerEvents == -1 or retroactive:
        wbtcBadgerStartBlock = 11539529

    console.log(wbtcBadgerStartBlock)
    
    console.log("Processing {} wbtcBadger sushi events".format(len(wbtcBadgerEvents)))
    wbtcBadgerRewards = process_sushi_events(
        badger,wbtcBadgerStartBlock,endBlock,wbtcBadgerEvents,"native.sushiBadgerWbtc",nextCycle)

    # TODO: Add digg sushi strategy

    finalRewards = combine_rewards([wbtcEthRewards,wbtcBadgerRewards],nextCycle,badger.badgerTree)
    xSushiFromRewards = 0

    for user,claimData in finalRewards.claims.items():
        for token,tokenAmount in claimData.items():
            if token == xSushiTokenAddress:
                console.log("Address {}: {} xSushi".format(user,int(float(tokenAmount))/1e18 ))
                xSushiFromRewards += int(float(tokenAmount))

    console.log("Total xSushi {} from events".format(
        totalxSushi/1e18
    ))
    console.log("Total xSushi {} from claims".format(
        xSushiFromRewards/1e18
    ))
    difference = abs(totalxSushi - xSushiFromRewards)
    console.log("Difference {}".format(abs(totalxSushi/1e18 - xSushiFromRewards/1e18)))
    assert difference < 10000000
    return finalRewards

            
def process_sushi_events(badger,startBlock,endBlock,events,name,nextCycle):
    xSushiTokenAddress = "0x8798249c2e607446efb7ad49ec89dd1865ff4272"
    start = startBlock
    end = int(events[0]["blockNumber"])
    totalHarvested = 0
    rewards = RewardsList(nextCycle,badger.badgerTree)
    for i in tqdm(range(len(events))):
        xSushiRewards = int(events[i]["toBadgerTree"])
        user_state = calc_meta_farm_rewards(badger,name,start,end)
        console.log("Processing between blocks {} and {}, distributing {} to users".format(
            start,
            end,
            xSushiRewards/1e18
        ))
        totalHarvested += xSushiRewards/1e18
        console.print("{} total xSushi processed".format(totalHarvested))
        totalShareSeconds = sum([u.shareSeconds for u in user_state])
        xSushiUnit = xSushiRewards/totalShareSeconds
        for user in user_state:
            rewards.increase_user_rewards(user.address,xSushiTokenAddress,xSushiUnit * user.shareSeconds)

        if i+1 < len(events):
           start = int(events[i]["blockNumber"])
           end = int(events[i+1]["blockNumber"])

    console.log(sum([list(v.values())[0]/1e18 for v in list(rewards.claims.values())  ]))
    return rewards

def get_latest_event_block(firstEvent,harvestEvents):
    try:
        event_index = harvestEvents.index(firstEvent)
        console.log(event_index)
    except ValueError:
        return -1
    if event_index - 1 >= 0 and event_index - 1 < len(harvestEvents):
        # startBlock starts with the last harvest that happened 
        latestEvent = harvestEvents[event_index - 1] 
        return latestEvent["blockNumber"]
    else:
        return -1
    

def fetch_current_harvest_rewards(badger,startBlock,endBlock,nextCycle):
    farmTokenAddress = "0xa0246c9032bC3A600820415aE600c6388619A14D"
    harvestEvents = fetch_harvest_farm_events()
    rewards = RewardsList(nextCycle,badger.badgerTree)

    def filter_events(e):
        return int(e["blockNumber"]) > startBlock and int(e["blockNumber"]) < endBlock

    unprocessedEvents = list(filter(filter_events,harvestEvents))
    console.log("Processing {} farm events".format(len(unprocessedEvents)))

    if len(unprocessedEvents) == 0:
        return rewards

    start = get_latest_event_block(unprocessedEvents[0],harvestEvents)
    end = int(unprocessedEvents[0]["blockNumber"])
    totalHarvested = 0
    for i in tqdm(range(len(unprocessedEvents))):
        console.log("Processing between {} and {}".format(startBlock,endBlock))
        harvestEvent = unprocessedEvents[i]
        user_state = calc_meta_farm_rewards(badger,"harvest.renCrv",start,end)
        farmRewards = int(harvestEvent["farmToRewards"])
        console.print("Processing block {}, distributing {} to users".format(
            harvestEvent["blockNumber"],
            farmRewards/1e18,
         ))
        totalHarvested += farmRewards/1e18
        console.print("{} total FARM processed".format(totalHarvested))
        totalShareSeconds = sum([u.shareSeconds for u in user_state])
        farmUnit = farmRewards/totalShareSeconds
        for user in user_state:
            rewards.increase_user_rewards(user.address,farmTokenAddress,farmUnit * user.shareSeconds)

        if i+1 < len(unprocessedEvents):
            start = int(unprocessedEvents[i]["blockNumber"])
            end = int(unprocessedEvents[i+1]["blockNumber"])

    console.log(sorted( [list(v.values())[0]/1e18 for v in list(rewards.claims.values())  ] ))
    return rewards


def calc_meta_farm_rewards(badger,name, startBlock, endBlock):
    console.log("Calculating rewards between {} and {}".format(startBlock,endBlock))
    startBlockTime = web3.eth.getBlock(startBlock)["timestamp"]
    endBlockTime = web3.eth.getBlock(endBlock)["timestamp"]
    settId = badger.getSett(name).address.lower()
    geyserId = badger.getGeyser(name).address.lower()

    settBalances = fetch_sett_balances(settId, startBlock)
    settTransfers = fetch_sett_transfers(settId, startBlock, endBlock)
    # If there is nothing in the sett, and there have been no transfers
    if len(settBalances) == 0:
        if len(settTransfers) == 0:
            return []
    if len(settBalances) != 0:
        console.log("Found {} balances".format(len(settBalances)))
        console.log("Geyser amount in sett Balance: {}".format(settBalances[geyserId]/1e18))
        settBalances[geyserId] = 0

    geyserEvents = fetch_geyser_events(geyserId, startBlock)
    geyserBalances = calc_balances_from_geyser_events(geyserEvents)
    user_state = get_initial_user_state(
        settBalances, geyserBalances, startBlockTime
    )
    console.log("Processing {} transfers".format(len(settTransfers)))
    for transfer in settTransfers:
        transfer_address = transfer["account"]["id"]
        transfer_amount = int(transfer["amount"])
        transfer_timestamp = int(transfer["transaction"]["timestamp"])
        user = None
        for u in user_state:
            if u.address == transfer_address:
               user = u
        if user:
               user.process_transfer(transfer)
        else:
            # Prevent negative transfer from accumulated lp
            if transfer_amount < 0:
                transfer_amount = 0

            # If the user hasn't deposited before, create a new oneA
            user = User(transfer_address,transfer_amount,transfer_timestamp)
            user_state.append(user)

    for user in user_state:
        user.process_transfer({
            "transaction": {
                "timestamp": endBlockTime
            },
            "amount":0
        })
    
    totalShareSeconds = sum([u.shareSeconds for u in user_state])
    #for user in sorted(user_state,key=lambda u: u.shareSeconds,reverse=True):
    #    percentage = (user.shareSeconds/totalShareSeconds) * 100
    #    console.log(user,"{}%".format(percentage))

    return user_state



def process_cumulative_rewards(current, new: RewardsList):
    result = RewardsList(new.cycle, new.badgerTree)

    # Add new rewards
    for user, claims in new.claims.items():
        for token, claim in claims.items():
            result.increase_user_rewards(user, token, claim)

    # Add existing rewards
    for user, userData in current["claims"].items():
        for i in range(len(userData["tokens"])):
            token = userData["tokens"][i]
            amount = userData["cumulativeAmounts"][i]
            # print(user, token, amount)
            result.increase_user_rewards(user, token, int(amount))

    # result.printState()
    return result


def combine_rewards(rewardsList,cycle, badgerTree):
    totals = RewardsList(cycle,badgerTree)
    for rewards in rewardsList:
        for user,claims in rewards.claims.items():
            for token,claim in claims.items():
                totals.increase_user_rewards(user,token,claim)
    return totals


<<<<<<< HEAD
def guardian(badger: BadgerSystem, startBlock, endBlock, test=False):
    """
    Guardian Role
    - Check if there is a new proposed root
    - If there is, run the rewards script at the same block height to verify the results
    - If there is a discrepency, notify admin

    (In case of a one-off failure, Script will be attempted again at the guardianInterval)
    """

    print("Guardian", startBlock, endBlock)

    badgerTree = badger.badgerTree
    guardian = badger.guardian
    nextCycle = getNextCycle(badger)

    console.print("\n[bold cyan]===== Guardian =====[/bold cyan]\n")

    if not badgerTree.hasPendingRoot():
        console.print("[bold yellow]===== Result: No Pending Root =====[/bold yellow]")
        return False

    currentMerkleData = fetchCurrentMerkleData(badger)
    currentRewards = fetch_current_rewards_tree(badger)
    currentContentHash = currentMerkleData["contentHash"]
    # blockNumber = currentMerkleData["blockNumber"]

    console.print("\n[bold cyan]===== Verifying Rewards =====[/bold cyan]\n")
    print("Geyser Rewards", startBlock, endBlock, nextCycle)
    geyserRewards = calc_geyser_rewards(badger, startBlock, endBlock, nextCycle)

    newRewards = geyserRewards

    cumulativeRewards = process_cumulative_rewards(currentRewards, newRewards)

    # Take metadata from geyserRewards
    console.print("Processing to merkle tree")
    merkleTree = rewards_to_merkle_tree(
        cumulativeRewards, startBlock, endBlock, geyserRewards
    )

    # ===== Re-Publish data for redundancy ======
    rootHash = hash(merkleTree["merkleRoot"])
    contentFileName = content_hash_to_filename(rootHash)

    pendingMerkleData = badgerTree.getPendingMerkleData()

    assert pendingMerkleData["root"] == merkleTree["merkleRoot"]
    assert pendingMerkleData["contentHash"] == rootHash

    console.log(
        {
            "merkleRoot": merkleTree["merkleRoot"],
            "rootHash": str(rootHash),
            "contentFile": contentFileName,
            "startBlock": startBlock,
            "currentContentHash": currentContentHash,
        }
    )

    print("Uploading to file " + contentFileName)

    # TODO: Upload file to AWS & serve from server
    with open(contentFileName, "w") as outfile:
        json.dump(merkleTree, outfile)
    # upload(contentFileName)

    with open(contentFileName) as f:
        after_file = json.load(f)

    compare_rewards(
        badger, startBlock, endBlock, currentRewards, after_file, currentContentHash
    )

    console.print("===== Guardian Complete =====")

    if not test:
        upload(contentFileName),
        badgerTree.approveRoot(
            merkleTree["merkleRoot"],
            rootHash,
            merkleTree["cycle"],
            {"from": guardian, "gas_price": gas_strategy},
        )
=======
def fetchPendingMerkleData(badger):
    # currentMerkleData = badger.badgerTree.getPendingMerkleData()    
    # root = str(currentMerkleData[0])
    # contentHash = str(currentMerkleData[1])
    # lastUpdateTime = currentMerkleData[2]
    # blockNumber = currentMerkleData[3]

    root = badger.badgerTree.pendingMerkleRoot()
    contentHash = badger.badgerTree.pendingMerkleContentHash()
    lastUpdateTime = badger.badgerTree.lastProposeTimestamp()
    blockNumber = badger.badgerTree.lastProposeBlockNumber()

    return {
        "root": root,
        "contentHash": contentHash,
        "lastUpdateTime": lastUpdateTime,
        "blockNumber": int(blockNumber),
    }
>>>>>>> 51d58335


def fetchCurrentMerkleData(badger):
    # currentMerkleData = badger.badgerTree.getCurrentMerkleData()
    # root = str(currentMerkleData[0])
    # contentHash = str(currentMerkleData[1])
    # lastUpdateTime = currentMerkleData[2]
    # blockNumber = badger.badgerTree.lastPublishBlockNumber()

    root = badger.badgerTree.merkleRoot()
    contentHash = badger.badgerTree.merkleContentHash()
    lastUpdateTime = badger.badgerTree.lastPublishTimestamp()
    blockNumber = badger.badgerTree.lastPublishBlockNumber()

    return {
        "root": root,
        "contentHash": contentHash,
        "lastUpdateTime": lastUpdateTime,
        "blockNumber": int(blockNumber),
    }


def getNextCycle(badger):
    return badger.badgerTree.currentCycle() + 1


def hash(value):
    return web3.toHex(web3.keccak(text=value))


<<<<<<< HEAD
def fetch_current_rewards_tree(badger):
=======
def fetch_pending_rewards_tree(badger, print_output=False):
    # TODO Files should be hashed and signed by keeper to prevent tampering
    # TODO How will we upload addresses securely?
    # We will check signature before posting
    merkle = fetchPendingMerkleData(badger)
    pastFile = "rewards-1-" + str(merkle["contentHash"]) + ".json"

    if print_output:
        console.print(
            "[green]===== Loading Pending Rewards " + pastFile + " =====[/green]"
        )

    currentTree = json.loads(download(pastFile))

    # Invariant: File shoulld have same root as latest
    assert currentTree["merkleRoot"] == merkle["root"]

    lastUpdatePublish = merkle["blockNumber"]
    lastUpdate = int(currentTree["endBlock"])

    if print_output:
        print(
            "lastUpdateBlock", lastUpdate, "lastUpdatePublishBlock", lastUpdatePublish
        )
    # Ensure upload was after file tracked
    assert lastUpdatePublish >= lastUpdate

    # Ensure file tracks block within 1 day of upload
    assert abs(lastUpdate - lastUpdatePublish) < 6500

    return currentTree


def fetch_current_rewards_tree(badger, print_output=False):
>>>>>>> 51d58335
    # TODO Files should be hashed and signed by keeper to prevent tampering
    # TODO How will we upload addresses securely?
    # We will check signature before posting
    merkle = fetchCurrentMerkleData(badger)
<<<<<<< HEAD
    # pastFile = "rewards-1-" + str(merkle["contentHash"]) + ".json"

    pastFile = "rewards-1-0xf5a8ede3b252cee8a1680f10a8f721ad21e336929b8be998bff5736371d3cb06.json"

    console.print(
        "[bold yellow]===== Loading Past Rewards " + pastFile + " =====[/bold yellow]"
    )
=======
    pastFile = "rewards-1-" + str(merkle["contentHash"]) + ".json"

    if print_output:
        console.print(
            "[bold yellow]===== Loading Past Rewards "
            + pastFile
            + " =====[/bold yellow]"
        )
>>>>>>> 51d58335

    # currentTree = json.loads(download(pastFile))
    with open(pastFile) as f:
        treeData = f.read()
    currentTree = json.loads(treeData)

    # Invariant: File shoulld have same root as latest
    # assert currentTree["merkleRoot"] == merkle["root"]

    lastUpdateOnChain = merkle["blockNumber"]
    lastUpdate = int(currentTree["endBlock"])

    print("lastUpdateOnChain ", lastUpdateOnChain, " lastUpdate ", lastUpdate)
    # Ensure file tracks block within 1 day of upload
<<<<<<< HEAD
    # assert abs(lastUpdate - lastUpdateOnChain) < 6500

    # Ensure upload was after file tracked
    assert lastUpdateOnChain >= lastUpdate
    return currentTree


def rootUpdater(badger, startBlock, endBlock, test=False):
    """
    Root Updater Role
    - Check how much time has passed since the last published update
    - If sufficient time has passed, run the rewards script and p
    - If there is a discrepency, notify admin
=======
    assert abs(lastUpdate - lastUpdatePublish) < 6500

    return currentTree


def generate_rewards_in_range(badger, startBlock, endBlock, pastRewards):
    blockDuration = endBlock - startBlock
>>>>>>> 51d58335

    (In case of a one-off failure, Script will be attempted again at the rootUpdaterInterval)
    """
    badgerTree = badger.badgerTree
    keeper = badger.keeper
    nextCycle = getNextCycle(badger)

    assert keeper == badger.keeper

    console.print("\n[bold cyan]===== Root Updater =====[/bold cyan]\n")
    currentMerkleData = fetchCurrentMerkleData(badger)
<<<<<<< HEAD
    currentRewards = fetch_current_rewards_tree(badger)

    currentTime = chain.time()
=======
    geyserRewards = calc_geyser_rewards(badger, startBlock, endBlock, nextCycle)
    # metaFarmRewards = calc_harvest_meta_farm_rewards(badger, startBlock, endBlock)
>>>>>>> 51d58335

    #timeSinceLastupdate = currentTime - currentMerkleData["lastUpdateTime"]
    #if timeSinceLastupdate < rewards_config.rootUpdateInterval and not test:
    #    console.print(
    #        "[bold yellow]===== Result: Last Update too Recent =====[/bold yellow]"
    #    )
    #    return False

    # if badgerTree.hasPendingRoot():
    #     console.print(
    #         "[bold yellow]===== Result: Pending Root Since Last Update =====[/bold yellow]"
    #     )
    #     return False
    print("Geyser Rewards", startBlock, endBlock, nextCycle)
    sushiRewards = calc_sushi_rewards(badger,startBlock,endBlock,nextCycle,retroactive=False)
    metaFarmRewards = fetch_current_harvest_rewards(badger,startBlock, endBlock,nextCycle)
    geyserRewards = calc_geyser_rewards(badger, startBlock, endBlock, nextCycle)
    newRewards = geyserRewards
<<<<<<< HEAD

    cumulativeRewards = process_cumulative_rewards(currentRewards, newRewards)
=======
    cumulativeRewards = process_cumulative_rewards(pastRewards, newRewards)
>>>>>>> 51d58335

    # Take metadata from geyserRewards
    console.print("Processing to merkle tree")
    merkleTree = rewards_to_merkle_tree(
        cumulativeRewards, startBlock, endBlock, geyserRewards
    )

    # Publish data
    rootHash = hash(merkleTree["merkleRoot"])
    contentFileName = content_hash_to_filename(rootHash)

    console.log(
        {
            "merkleRoot": merkleTree["merkleRoot"],
            "rootHash": str(rootHash),
            "contentFile": contentFileName,
            "startBlock": startBlock,
            "endBlock": endBlock,
            "currentContentHash": currentMerkleData["contentHash"],
        }
    )

    print("Uploading to file " + contentFileName)
    # TODO: Upload file to AWS & serve from server
    with open(contentFileName, "w") as outfile:
        json.dump(merkleTree, outfile)

    with open(contentFileName) as f:
        after_file = json.load(f)

<<<<<<< HEAD
    compare_rewards(
=======
    # Sanity check new rewards file
    
    verify_rewards(
>>>>>>> 51d58335
        badger,
        startBlock,
        endBlock,
        pastRewards,
        after_file,
    )
<<<<<<< HEAD
=======

    return {
        "contentFileName": contentFileName,
        "merkleTree": merkleTree,
        "rootHash": rootHash,
    }


def rootUpdater(badger, startBlock, endBlock, pastRewards, test=False):
    """
    Root Updater Role
    - Check how much time has passed since the last published update
    - If sufficient time has passed, run the rewards script and p
    - If there is a discrepency, notify admin

    (In case of a one-off failure, Script will be attempted again at the rootUpdaterInterval)
    """
    console.print("\n[bold cyan]===== Root Updater =====[/bold cyan]\n")

    badgerTree = badger.badgerTree
    nextCycle = getNextCycle(badger)

    currentMerkleData = fetchCurrentMerkleData(badger)
    currentTime = chain.time()

    console.print(
        "\n[green]Calculate rewards for {} blocks: {} -> {} [/green]\n".format(
            endBlock - startBlock, startBlock, endBlock
        )
    )

    # Only run if we have sufficent time since previous root
    timeSinceLastupdate = currentTime - currentMerkleData["lastUpdateTime"]
    if timeSinceLastupdate < rewards_config.rootUpdateMinInterval and not test:
        console.print(
            "[bold yellow]===== Result: Last Update too Recent ({}) =====[/bold yellow]".format(
                to_hours(timeSinceLastupdate)
            )
        )
        return False

    rewards_data = generate_rewards_in_range(badger, startBlock, endBlock, pastRewards)

>>>>>>> 51d58335
    console.print("===== Root Updater Complete =====")
    if not test:
        upload(contentFileName)
        badgerTree.proposeRoot(
<<<<<<< HEAD
            merkleTree["merkleRoot"],
            rootHash,
            merkleTree["cycle"],
            {"from": keeper, "gas_price": gas_strategy},
=======
            rewards_data["merkleTree"]["merkleRoot"],
            rewards_data["rootHash"],
            rewards_data["merkleTree"]["cycle"],
            rewards_data["merkleTree"]["startBlock"],
            rewards_data["merkleTree"]["endBlock"],
            {"from": badger.keeper, "gas_price": gas_strategy},
>>>>>>> 51d58335
        )

    return True


<<<<<<< HEAD
def watchdog(badger, endBlock):
=======
def guardian(badger: BadgerSystem, startBlock, endBlock, pastRewards, test=False):
>>>>>>> 51d58335
    """
    Watchdog
    Ensure that the root has been updated within the maximum interval
    If not, the system is not functioning properly, notify admin
    """
<<<<<<< HEAD
    return False
=======

    console.print("\n[bold cyan]===== Guardian =====[/bold cyan]\n")

    console.print(
        "\n[green]Calculate rewards for {} blocks: {} -> {} [/green]\n".format(
            endBlock - startBlock, startBlock, endBlock
        )
    )

    badgerTree = badger.badgerTree

    # Only run if we have a pending root
    if not badgerTree.hasPendingRoot():
        console.print("[bold yellow]===== Result: No Pending Root =====[/bold yellow]")
        return False

    rewards_data = generate_rewards_in_range(badger, startBlock, endBlock, pastRewards)

    console.print("===== Guardian Complete =====")

    if not test:
        upload(rewards_data["contentFileName"]),
        badgerTree.approveRoot(
            rewards_data["merkleTree"]["merkleRoot"],
            rewards_data["rootHash"],
            rewards_data["merkleTree"]["cycle"],
            rewards_data["merkleTree"]["startBlock"],
            rewards_data["merkleTree"]["endBlock"],
            {"from": badger.guardian, "gas_price": gas_strategy},
        )
>>>>>>> 51d58335


def run_action(badger, args, test):
    if args["action"] == "rootUpdater":
        return rootUpdater(badger, args["startBlock"], args["endBlock"], args["pastRewards"], test)
    if args["action"] == "guardian":
<<<<<<< HEAD
        return guardian(badger, args["startBlock"], args["endBlock"], test)
    if args["action"] == "watchdog":
        return watchdog(badger)
=======
        return guardian(badger, args["startBlock"], args["endBlock"], args["pastRewards"], test)
>>>>>>> 51d58335
    return False


def content_hash_to_filename(contentHash):
    return "rewards-" + str(chain.id) + "-" + str(contentHash) + ".json"


def load_content_file(contentHash):
    fileName = content_hash_to_filename(contentHash)
    f = open(fileName,)
    return json.load(f)<|MERGE_RESOLUTION|>--- conflicted
+++ resolved
@@ -1,8 +1,10 @@
 import json
 
 from tqdm import tqdm
+from assistant.rewards.aws_utils import download,upload
 from assistant.rewards.calc_stakes import calc_geyser_stakes
 from assistant.rewards.calc_harvest import calc_balances_from_geyser_events,get_initial_user_state
+from assistant.rewards.RewardsLogger import rewardsLogger
 from assistant.subgraph.client import (
     fetch_sett_balances,
     fetch_geyser_events,
@@ -20,12 +22,7 @@
 from helpers.time_utils import to_hours
 from rich.console import Console
 from scripts.systems.badger_system import BadgerSystem
-<<<<<<< HEAD
 gas_strategy = GasNowStrategy("fast")
-=======
-
-gas_strategy = GasNowStrategy("rapid")
->>>>>>> 51d58335
 
 console = Console()
 
@@ -66,12 +63,15 @@
 
     # For each Geyser, get a list of user to weights
     for key, geyser in badger.geysers.items():
+        #if key != "native.badger":
+        #   continue
         geyserRewards = calc_geyser_stakes(key, geyser, periodStartBlock, endBlock)
         rewardsByGeyser[key] = geyserRewards
-
     return sum_rewards(rewardsByGeyser, cycle, badger.badgerTree)
 
 def calc_sushi_rewards(badger,startBlock,endBlock,nextCycle,retroactive):
+    console.log(startBlock)
+    console.log(endBlock)
     xSushiTokenAddress = "0x8798249c2e607446efb7ad49ec89dd1865ff4272"
     sushi_harvest_events = fetch_sushi_harvest_events()
 
@@ -81,35 +81,31 @@
     wbtcEthEvents = list(filter(filter_events,sushi_harvest_events["wbtcEth"]))
     wbtcBadgerEvents = list(filter(filter_events,sushi_harvest_events["wbtcBadger"]))
     totalxSushi = sum([int(e["toBadgerTree"]) for e in wbtcEthEvents]) + sum([int(e["toBadgerTree"]) for e in wbtcBadgerEvents])
-
-
-    console.log(wbtcEthEvents)
-    console.log(wbtcBadgerEvents)
+    wbtcEthRewards = RewardsList(nextCycle,badger.badgerTree)
+    wbtcBadgerRewards = RewardsList(nextCycle,badger.badgerTree)
+    if len(wbtcEthEvents) > 0:
+        wbtcEthStartBlock = get_latest_event_block(wbtcEthEvents[0],sushi_harvest_events["wbtcEth"])
+        if wbtcEthStartBlock == -1 or retroactive:
+            wbtcEthStartBlock = 11537600
+
+        console.log(wbtcEthStartBlock)
+            
+        console.log("Processing {} wbtcEth sushi events".format(len(wbtcEthEvents)))
+        wbtcEthRewards = process_sushi_events(
+            badger,wbtcEthStartBlock,endBlock,wbtcEthEvents,"native.sushiWbtcEth",nextCycle) 
+
+
+    if len(wbtcBadgerEvents) > 0:
+        wbtcBadgerStartBlock = get_latest_event_block(wbtcBadgerEvents[0],sushi_harvest_events["wbtcBadger"])
+        if wbtcBadgerEvents == -1 or retroactive:
+            wbtcBadgerStartBlock = 11539529
+
     
-
-
-    wbtcEthStartBlock = get_latest_event_block(wbtcEthEvents[0],sushi_harvest_events["wbtcEth"])
-    if wbtcEthStartBlock == -1 or retroactive:
-        wbtcEthStartBlock = 11537600
-
-    console.log(wbtcEthStartBlock)
-        
-    console.log("Processing {} wbtcEth sushi events".format(len(wbtcEthEvents)))
-    wbtcEthRewards = process_sushi_events(
-        badger,wbtcEthStartBlock,endBlock,wbtcEthEvents,"native.sushiWbtcEth",nextCycle) 
-
-    wbtcBadgerStartBlock = get_latest_event_block(wbtcBadgerEvents[0],sushi_harvest_events["wbtcBadger"])
-    if wbtcBadgerEvents == -1 or retroactive:
-        wbtcBadgerStartBlock = 11539529
-
-    console.log(wbtcBadgerStartBlock)
-    
-    console.log("Processing {} wbtcBadger sushi events".format(len(wbtcBadgerEvents)))
-    wbtcBadgerRewards = process_sushi_events(
-        badger,wbtcBadgerStartBlock,endBlock,wbtcBadgerEvents,"native.sushiBadgerWbtc",nextCycle)
+        console.log("Processing {} wbtcBadger sushi events".format(len(wbtcBadgerEvents)))
+        wbtcBadgerRewards = process_sushi_events(
+            badger,wbtcBadgerStartBlock,endBlock,wbtcBadgerEvents,"native.sushiBadgerWbtc",nextCycle)
 
     # TODO: Add digg sushi strategy
-
     finalRewards = combine_rewards([wbtcEthRewards,wbtcBadgerRewards],nextCycle,badger.badgerTree)
     xSushiFromRewards = 0
 
@@ -151,18 +147,21 @@
         xSushiUnit = xSushiRewards/totalShareSeconds
         for user in user_state:
             rewards.increase_user_rewards(user.address,xSushiTokenAddress,xSushiUnit * user.shareSeconds)
+            rewardsLogger.add_user_share_seconds(user.address,name,user.shareSeconds)
+            rewardsLogger.add_user_token(user.address,name,xSushiTokenAddress,xSushiUnit * user.shareSeconds)
 
         if i+1 < len(events):
            start = int(events[i]["blockNumber"])
            end = int(events[i+1]["blockNumber"])
-
-    console.log(sum([list(v.values())[0]/1e18 for v in list(rewards.claims.values())  ]))
+    totalXSushi = sum([list(v.values())[0]/1e18 for v in list(rewards.claims.values())  ])
+    distr = {}
+    distr[xSushiTokenAddress] = totalXSushi
+    rewardsLogger.add_distribution_info(name,distr)
     return rewards
 
 def get_latest_event_block(firstEvent,harvestEvents):
     try:
         event_index = harvestEvents.index(firstEvent)
-        console.log(event_index)
     except ValueError:
         return -1
     if event_index - 1 >= 0 and event_index - 1 < len(harvestEvents):
@@ -209,8 +208,8 @@
         if i+1 < len(unprocessedEvents):
             start = int(unprocessedEvents[i]["blockNumber"])
             end = int(unprocessedEvents[i+1]["blockNumber"])
-
-    console.log(sorted( [list(v.values())[0]/1e18 for v in list(rewards.claims.values())  ] ))
+    
+    totalFarm = sum( [list(v.values())[0]/1e18 for v in list(rewards.claims.values())  ] )
     return rewards
 
 
@@ -273,7 +272,6 @@
     return user_state
 
 
-
 def process_cumulative_rewards(current, new: RewardsList):
     result = RewardsList(new.cycle, new.badgerTree)
 
@@ -303,92 +301,6 @@
     return totals
 
 
-<<<<<<< HEAD
-def guardian(badger: BadgerSystem, startBlock, endBlock, test=False):
-    """
-    Guardian Role
-    - Check if there is a new proposed root
-    - If there is, run the rewards script at the same block height to verify the results
-    - If there is a discrepency, notify admin
-
-    (In case of a one-off failure, Script will be attempted again at the guardianInterval)
-    """
-
-    print("Guardian", startBlock, endBlock)
-
-    badgerTree = badger.badgerTree
-    guardian = badger.guardian
-    nextCycle = getNextCycle(badger)
-
-    console.print("\n[bold cyan]===== Guardian =====[/bold cyan]\n")
-
-    if not badgerTree.hasPendingRoot():
-        console.print("[bold yellow]===== Result: No Pending Root =====[/bold yellow]")
-        return False
-
-    currentMerkleData = fetchCurrentMerkleData(badger)
-    currentRewards = fetch_current_rewards_tree(badger)
-    currentContentHash = currentMerkleData["contentHash"]
-    # blockNumber = currentMerkleData["blockNumber"]
-
-    console.print("\n[bold cyan]===== Verifying Rewards =====[/bold cyan]\n")
-    print("Geyser Rewards", startBlock, endBlock, nextCycle)
-    geyserRewards = calc_geyser_rewards(badger, startBlock, endBlock, nextCycle)
-
-    newRewards = geyserRewards
-
-    cumulativeRewards = process_cumulative_rewards(currentRewards, newRewards)
-
-    # Take metadata from geyserRewards
-    console.print("Processing to merkle tree")
-    merkleTree = rewards_to_merkle_tree(
-        cumulativeRewards, startBlock, endBlock, geyserRewards
-    )
-
-    # ===== Re-Publish data for redundancy ======
-    rootHash = hash(merkleTree["merkleRoot"])
-    contentFileName = content_hash_to_filename(rootHash)
-
-    pendingMerkleData = badgerTree.getPendingMerkleData()
-
-    assert pendingMerkleData["root"] == merkleTree["merkleRoot"]
-    assert pendingMerkleData["contentHash"] == rootHash
-
-    console.log(
-        {
-            "merkleRoot": merkleTree["merkleRoot"],
-            "rootHash": str(rootHash),
-            "contentFile": contentFileName,
-            "startBlock": startBlock,
-            "currentContentHash": currentContentHash,
-        }
-    )
-
-    print("Uploading to file " + contentFileName)
-
-    # TODO: Upload file to AWS & serve from server
-    with open(contentFileName, "w") as outfile:
-        json.dump(merkleTree, outfile)
-    # upload(contentFileName)
-
-    with open(contentFileName) as f:
-        after_file = json.load(f)
-
-    compare_rewards(
-        badger, startBlock, endBlock, currentRewards, after_file, currentContentHash
-    )
-
-    console.print("===== Guardian Complete =====")
-
-    if not test:
-        upload(contentFileName),
-        badgerTree.approveRoot(
-            merkleTree["merkleRoot"],
-            rootHash,
-            merkleTree["cycle"],
-            {"from": guardian, "gas_price": gas_strategy},
-        )
-=======
 def fetchPendingMerkleData(badger):
     # currentMerkleData = badger.badgerTree.getPendingMerkleData()    
     # root = str(currentMerkleData[0])
@@ -407,7 +319,6 @@
         "lastUpdateTime": lastUpdateTime,
         "blockNumber": int(blockNumber),
     }
->>>>>>> 51d58335
 
 
 def fetchCurrentMerkleData(badger):
@@ -438,9 +349,6 @@
     return web3.toHex(web3.keccak(text=value))
 
 
-<<<<<<< HEAD
-def fetch_current_rewards_tree(badger):
-=======
 def fetch_pending_rewards_tree(badger, print_output=False):
     # TODO Files should be hashed and signed by keeper to prevent tampering
     # TODO How will we upload addresses securely?
@@ -475,44 +383,27 @@
 
 
 def fetch_current_rewards_tree(badger, print_output=False):
->>>>>>> 51d58335
     # TODO Files should be hashed and signed by keeper to prevent tampering
     # TODO How will we upload addresses securely?
     # We will check signature before posting
     merkle = fetchCurrentMerkleData(badger)
-<<<<<<< HEAD
-    # pastFile = "rewards-1-" + str(merkle["contentHash"]) + ".json"
-
-    pastFile = "rewards-1-0xf5a8ede3b252cee8a1680f10a8f721ad21e336929b8be998bff5736371d3cb06.json"
+    pastFile = "rewards-1-" + str(merkle["contentHash"]) + ".json"
+
 
     console.print(
         "[bold yellow]===== Loading Past Rewards " + pastFile + " =====[/bold yellow]"
     )
-=======
-    pastFile = "rewards-1-" + str(merkle["contentHash"]) + ".json"
-
-    if print_output:
-        console.print(
-            "[bold yellow]===== Loading Past Rewards "
-            + pastFile
-            + " =====[/bold yellow]"
-        )
->>>>>>> 51d58335
-
-    # currentTree = json.loads(download(pastFile))
-    with open(pastFile) as f:
-        treeData = f.read()
-    currentTree = json.loads(treeData)
+
+    currentTree = download(pastFile)
 
     # Invariant: File shoulld have same root as latest
-    # assert currentTree["merkleRoot"] == merkle["root"]
+    assert currentTree["merkleRoot"] == merkle["root"]
 
     lastUpdateOnChain = merkle["blockNumber"]
     lastUpdate = int(currentTree["endBlock"])
 
     print("lastUpdateOnChain ", lastUpdateOnChain, " lastUpdate ", lastUpdate)
     # Ensure file tracks block within 1 day of upload
-<<<<<<< HEAD
     # assert abs(lastUpdate - lastUpdateOnChain) < 6500
 
     # Ensure upload was after file tracked
@@ -520,70 +411,29 @@
     return currentTree
 
 
-def rootUpdater(badger, startBlock, endBlock, test=False):
-    """
-    Root Updater Role
-    - Check how much time has passed since the last published update
-    - If sufficient time has passed, run the rewards script and p
-    - If there is a discrepency, notify admin
-=======
-    assert abs(lastUpdate - lastUpdatePublish) < 6500
-
-    return currentTree
-
-
 def generate_rewards_in_range(badger, startBlock, endBlock, pastRewards):
     blockDuration = endBlock - startBlock
->>>>>>> 51d58335
-
-    (In case of a one-off failure, Script will be attempted again at the rootUpdaterInterval)
-    """
-    badgerTree = badger.badgerTree
-    keeper = badger.keeper
+
     nextCycle = getNextCycle(badger)
 
-    assert keeper == badger.keeper
-
-    console.print("\n[bold cyan]===== Root Updater =====[/bold cyan]\n")
     currentMerkleData = fetchCurrentMerkleData(badger)
-<<<<<<< HEAD
-    currentRewards = fetch_current_rewards_tree(badger)
-
-    currentTime = chain.time()
-=======
+
     geyserRewards = calc_geyser_rewards(badger, startBlock, endBlock, nextCycle)
-    # metaFarmRewards = calc_harvest_meta_farm_rewards(badger, startBlock, endBlock)
->>>>>>> 51d58335
-
-    #timeSinceLastupdate = currentTime - currentMerkleData["lastUpdateTime"]
-    #if timeSinceLastupdate < rewards_config.rootUpdateInterval and not test:
-    #    console.print(
-    #        "[bold yellow]===== Result: Last Update too Recent =====[/bold yellow]"
-    #    )
-    #    return False
-
-    # if badgerTree.hasPendingRoot():
-    #     console.print(
-    #         "[bold yellow]===== Result: Pending Root Since Last Update =====[/bold yellow]"
-    #     )
-    #     return False
-    print("Geyser Rewards", startBlock, endBlock, nextCycle)
+
+    rewardsLogger.save(nextCycle)
     sushiRewards = calc_sushi_rewards(badger,startBlock,endBlock,nextCycle,retroactive=False)
-    metaFarmRewards = fetch_current_harvest_rewards(badger,startBlock, endBlock,nextCycle)
-    geyserRewards = calc_geyser_rewards(badger, startBlock, endBlock, nextCycle)
-    newRewards = geyserRewards
-<<<<<<< HEAD
-
-    cumulativeRewards = process_cumulative_rewards(currentRewards, newRewards)
-=======
+    farmRewards = fetch_current_harvest_rewards(badger,startBlock, endBlock,nextCycle)
+
+    newRewards = combine_rewards([geyserRewards,farmRewards,sushiRewards],nextCycle,badger.badgerTree)
     cumulativeRewards = process_cumulative_rewards(pastRewards, newRewards)
->>>>>>> 51d58335
 
     # Take metadata from geyserRewards
     console.print("Processing to merkle tree")
     merkleTree = rewards_to_merkle_tree(
-        cumulativeRewards, startBlock, endBlock, geyserRewards
-    )
+        cumulativeRewards, startBlock, endBlock, {}
+    )
+
+    
 
     # Publish data
     rootHash = hash(merkleTree["merkleRoot"])
@@ -608,21 +458,15 @@
     with open(contentFileName) as f:
         after_file = json.load(f)
 
-<<<<<<< HEAD
-    compare_rewards(
-=======
     # Sanity check new rewards file
     
     verify_rewards(
->>>>>>> 51d58335
         badger,
         startBlock,
         endBlock,
         pastRewards,
         after_file,
     )
-<<<<<<< HEAD
-=======
 
     return {
         "contentFileName": contentFileName,
@@ -666,42 +510,29 @@
 
     rewards_data = generate_rewards_in_range(badger, startBlock, endBlock, pastRewards)
 
->>>>>>> 51d58335
     console.print("===== Root Updater Complete =====")
     if not test:
         upload(contentFileName)
         badgerTree.proposeRoot(
-<<<<<<< HEAD
-            merkleTree["merkleRoot"],
-            rootHash,
-            merkleTree["cycle"],
-            {"from": keeper, "gas_price": gas_strategy},
-=======
             rewards_data["merkleTree"]["merkleRoot"],
             rewards_data["rootHash"],
             rewards_data["merkleTree"]["cycle"],
             rewards_data["merkleTree"]["startBlock"],
             rewards_data["merkleTree"]["endBlock"],
             {"from": badger.keeper, "gas_price": gas_strategy},
->>>>>>> 51d58335
         )
 
     return True
 
 
-<<<<<<< HEAD
-def watchdog(badger, endBlock):
-=======
 def guardian(badger: BadgerSystem, startBlock, endBlock, pastRewards, test=False):
->>>>>>> 51d58335
-    """
-    Watchdog
-    Ensure that the root has been updated within the maximum interval
-    If not, the system is not functioning properly, notify admin
-    """
-<<<<<<< HEAD
-    return False
-=======
+    """
+    Guardian Role
+    - Check if there is a new proposed root
+    - If there is, run the rewards script at the same block height to verify the results
+    - If there is a discrepency, notify admin
+    (In case of a one-off failure, Script will be attempted again at the guardianInterval)
+    """
 
     console.print("\n[bold cyan]===== Guardian =====[/bold cyan]\n")
 
@@ -732,20 +563,13 @@
             rewards_data["merkleTree"]["endBlock"],
             {"from": badger.guardian, "gas_price": gas_strategy},
         )
->>>>>>> 51d58335
 
 
 def run_action(badger, args, test):
     if args["action"] == "rootUpdater":
         return rootUpdater(badger, args["startBlock"], args["endBlock"], args["pastRewards"], test)
     if args["action"] == "guardian":
-<<<<<<< HEAD
-        return guardian(badger, args["startBlock"], args["endBlock"], test)
-    if args["action"] == "watchdog":
-        return watchdog(badger)
-=======
         return guardian(badger, args["startBlock"], args["endBlock"], args["pastRewards"], test)
->>>>>>> 51d58335
     return False
 
 
