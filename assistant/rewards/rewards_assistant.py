--- conflicted
+++ resolved
@@ -204,14 +204,6 @@
 
     currentMerkleData = fetchCurrentMerkleData(badger)
     # farmRewards = fetch_current_harvest_rewards(badger,startBlock, endBlock,nextCycle)
-<<<<<<< HEAD
-
-    sushiRewards = calc_all_sushi_rewards(badger, startBlock, endBlock, nextCycle)
-    settRewards = calc_sett_rewards(badger, startBlock, endBlock, nextCycle)
-
-    newRewards = combine_rewards(
-        [settRewards, sushiRewards], nextCycle, badger.badgerTree
-=======
     unclaimedAddresses = []
     for addr, data in pastRewards["claims"].items():
         tokens = data["tokens"]
@@ -230,7 +222,6 @@
 
     newRewards = combine_rewards(
         [settRewards, treeRewards, sushiRewards], nextCycle, badger.badgerTree
->>>>>>> ff0dcca2
     )
     cumulativeRewards = process_cumulative_rewards(pastRewards, newRewards)
 
@@ -268,15 +259,7 @@
     # Sanity check new rewards file
 
     verify_rewards(
-<<<<<<< HEAD
-        badger,
-        startBlock,
-        endBlock,
-        pastRewards,
-        after_file,
-=======
         badger, startBlock, endBlock, pastRewards, merkleTree,
->>>>>>> ff0dcca2
     )
 
     return {
