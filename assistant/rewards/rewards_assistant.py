import json
from brownie import *
from brownie.network.gas.strategies import GasNowStrategy
from config.rewards_config import rewards_config
from helpers.time_utils import to_hours
from rich.console import Console
from tqdm import tqdm
from assistant.rewards.boost import badger_boost
from assistant.rewards.twap import digg_btc_twap, calculate_digg_allocation
from assistant.rewards.aws_utils import (
    download_latest_tree,
    download_tree,
    upload,
    upload_boosts,
)
from assistant.rewards.calc_snapshot import calc_snapshot
from assistant.rewards.meta_rewards.harvest import calc_farm_rewards
from assistant.rewards.meta_rewards.sushi import calc_all_sushi_rewards
from assistant.rewards.rewards_utils import (
    sum_rewards,
    keccak,
    process_cumulative_rewards,
    combine_rewards,
)
from assistant.rewards.classes.MerkleTree import rewards_to_merkle_tree
from assistant.rewards.classes.RewardsList import RewardsList
from assistant.rewards.classes.RewardsLog import rewardsLog

from assistant.rewards.rewards_checker import compare_rewards, verify_rewards
from scripts.systems.badger_system import BadgerSystem
from helpers.gas_utils import gas_strategies

gas_strategies.set_default(gas_strategies.exponentialScalingFast)
gas_strategy = gas_strategies.exponentialScalingFast
console = Console()


def calc_sett_rewards(badger, periodStartBlock, endBlock, cycle):
    """
    Calculate rewards for each sett, and sum them
    """
    # ratio = digg_btc_twap(periodStartBlock,endBlock)
    # diggAllocation = calculate_digg_allocation(ratio)
    rewardsBySett = {}
    noRewards = ["native.digg"]
    boosts = badger_boost(badger, endBlock)
    apyBoosts = {}
    multiplierData = {}
    for key, sett in badger.sett_system.vaults.items():
        if key in noRewards:
            continue

        settRewards, apyBoost = calc_snapshot(
            badger, key, periodStartBlock, endBlock, cycle, boosts, 0
        )
        if len(apyBoost) > 0:
            minimum = min(apyBoost.values())
            maximum = max(apyBoost.values())
            multiplierData[sett.address] = {"min": minimum, "max": maximum}
            for addr in apyBoost:
                if addr not in apyBoosts:
                    apyBoosts[addr] = {}
                apyBoosts[addr][sett.address] = apyBoost[addr]

        rewardsBySett[key] = settRewards

    rewards = combine_rewards(list(rewardsBySett.values()), cycle, badger.badgerTree)
    boostsMetadata = {"multiplierData": multiplierData, "userData": {}}

    for addr, multipliers in apyBoosts.items():
        boostsMetadata["userData"][addr] = {
            "boost": boosts.get(addr, 1),
            "multipliers": multipliers,
        }

    with open("badger-boosts.json", "w") as fp:
        json.dump(boostsMetadata, fp)

    upload_boosts(test=True)

    return rewards


def fetchPendingMerkleData(badger):
    # currentMerkleData = badger.badgerTree.getPendingMerkleData()
    # root = str(currentMerkleData[0])
    # contentHash = str(currentMerkleData[1])
    # lastUpdateTime = currentMerkleData[2]
    # blockNumber = currentMerkleData[3]

    root = badger.badgerTree.pendingMerkleRoot()
    contentHash = badger.badgerTree.pendingMerkleContentHash()
    lastUpdateTime = badger.badgerTree.lastProposeTimestamp()
    blockNumber = badger.badgerTree.lastProposeBlockNumber()

    return {
        "root": root,
        "contentHash": contentHash,
        "lastUpdateTime": lastUpdateTime,
        "blockNumber": int(blockNumber),
    }


def fetchCurrentMerkleData(badger):
    # currentMerkleData = badger.badgerTree.getCurrentMerkleData()
    # root = str(currentMerkleData[0])
    # contentHash = str(currentMerkleData[1])
    # lastUpdateTime = currentMerkleData[2]
    # blockNumber = badger.badgerTree.lastPublishBloc)

    root = badger.badgerTree.merkleRoot()
    contentHash = badger.badgerTree.merkleContentHash()
    lastUpdateTime = badger.badgerTree.lastPublishTimestamp()
    blockNumber = badger.badgerTree.lastPublishBlockNumber()

    return {
        "root": root,
        "contentHash": contentHash,
        "lastUpdateTime": lastUpdateTime,
        "blockNumber": int(blockNumber),
    }


def getNextCycle(badger):
    return badger.badgerTree.currentCycle() + 1


def fetch_pending_rewards_tree(badger, print_output=False):
    # TODO Files should be hashed and signed by keeper to prevent tampering
    # TODO How will we upload addresses securely?
    # We will check signature before posting
    merkle = fetchPendingMerkleData(badger)
    pastFile = "rewards-1-" + str(merkle["contentHash"]) + ".json"

    if print_output:
        console.print(
            "[green]===== Loading Pending Rewards " + pastFile + " =====[/green]"
        )

    currentTree = json.loads(download_tree(pastFile))

    # Invariant: File shoulld have same root as latest
    assert currentTree["merkleRoot"] == merkle["root"]

    lastUpdatePublish = merkle["blockNumber"]
    lastUpdate = int(currentTree["endBlock"])

    if print_output:
        print(
            "lastUpdateBlock", lastUpdate, "lastUpdatePublishBlock", lastUpdatePublish
        )
    # Ensure upload was after file tracked
    assert lastUpdatePublish >= lastUpdate

    # Ensure file tracks block within 1 day of upload
    assert abs(lastUpdate - lastUpdatePublish) < 6500

    return currentTree


def fetch_current_rewards_tree(badger, print_output=False):
    # TODO Files should be hashed and signed by keeper to prevent tampering
    # TODO How will we upload addresses securely?
    # We will check signature before posting
    merkle = fetchCurrentMerkleData(badger)
    pastFile = "rewards-1-" + str(merkle["contentHash"]) + ".json"

    console.print(
        "[bold yellow]===== Loading Past Rewards " + pastFile + " =====[/bold yellow]"
    )

    currentTree = json.loads(download_tree(pastFile))

    # Invariant: File shoulld have same root as latest
    console.print(merkle)
    console.print("liveRoot", merkle["root"])
    console.print("fileRoot", currentTree["merkleRoot"])

    assert currentTree["merkleRoot"] == merkle["root"]

    lastUpdateOnChain = merkle["blockNumber"]
    lastUpdate = int(currentTree["endBlock"])

    print("lastUpdateOnChain ", lastUpdateOnChain, " lastUpdate ", lastUpdate)
    # Ensure file tracks block within 1 day of upload
    assert abs(lastUpdate - lastUpdateOnChain) < 6500

    # Ensure upload was after file tracked
    assert lastUpdateOnChain >= lastUpdate
    return currentTree


def generate_rewards_in_range(badger, startBlock, endBlock, pastRewards):
    endBlock = endBlock
    blockDuration = endBlock - startBlock

    nextCycle = getNextCycle(badger)

    currentMerkleData = fetchCurrentMerkleData(badger)
    # sushiRewards = calc_sushi_rewards(badger,startBlock,endBlock,nextCycle,retroactive=False)
    # farmRewards = fetch_current_harvest_rewards(badger,startBlock, endBlock,nextCycle)
    settRewards = calc_sett_rewards(badger, startBlock, endBlock, nextCycle)

    # farmRewards = calc_farm_rewards(
    #    badger, startBlock, endBlock, nextCycle, retroactive=False
    # )
    # sushiRewards = calc_all_sushi_rewards(
    #    badger, startBlock, endBlock, nextCycle, retroactive=False
    # )

    newRewards = combine_rewards([settRewards], nextCycle, badger.badgerTree)
    cumulativeRewards = process_cumulative_rewards(pastRewards, newRewards)

    # Take metadata from geyserRewards
    console.print("Processing to merkle tree")
    merkleTree = rewards_to_merkle_tree(cumulativeRewards, startBlock, endBlock, {})

    # Publish data
    rootHash = keccak(merkleTree["merkleRoot"])
    rewardsLog.set_merkle_root(rootHash)

    contentFileName = content_hash_to_filename(rootHash)

    console.log(
        {
            "merkleRoot": merkleTree["merkleRoot"],
            "rootHash": str(rootHash),
            "contentFile": contentFileName,
            "startBlock": startBlock,
            "endBlock": endBlock,
            "currentContentHash": currentMerkleData["contentHash"],
        }
    )
    print("Uploading to file " + contentFileName)

    rewardsLog.save("rewards-{}".format(nextCycle))
    # TODO: Upload file to AWS & serve from server
    with open(contentFileName, "w") as outfile:
        json.dump(merkleTree, outfile, indent=4)

    with open(contentFileName) as f:
        after_file = json.load(f)

    # Sanity check new rewards file

    verify_rewards(
        badger, startBlock, endBlock, pastRewards, after_file,
    )

    return {
        "contentFileName": contentFileName,
        "merkleTree": merkleTree,
        "rootHash": rootHash,
    }


def rootUpdater(badger, startBlock, endBlock, pastRewards, test=False):
    """
    Root Updater Role
    - Check how much time has passed since the last published update
    - If sufficient time has passed, run the rewards script and p
    - If there is a discrepency, notify admin

    (In case of a one-off failure, Script will be attempted again at the rootUpdaterInterval)
    """
    console.print("\n[bold cyan]===== Root Updater =====[/bold cyan]\n")

    badgerTree = badger.badgerTree
    nextCycle = getNextCycle(badger)

    currentMerkleData = fetchCurrentMerkleData(badger)
    currentTime = chain.time()

    console.print(
        "\n[green]Calculate rewards for {} blocks: {} -> {} [/green]\n".format(
            endBlock - startBlock, startBlock, endBlock
        )
    )

    # Only run if we have sufficent time since previous root
    timeSinceLastupdate = currentTime - currentMerkleData["lastUpdateTime"]
    if timeSinceLastupdate < rewards_config.rootUpdateMinInterval and not test:
        console.print(
            "[bold yellow]===== Result: Last Update too Recent ({}) =====[/bold yellow]".format(
                to_hours(timeSinceLastupdate)
            )
        )
        return False

    rewards_data = generate_rewards_in_range(badger, startBlock, endBlock, pastRewards)

    console.print("===== Root Updater Complete =====")
    if not test:

        badgerTree.proposeRoot(
            rewards_data["merkleTree"]["merkleRoot"],
            rewards_data["rootHash"],
            rewards_data["merkleTree"]["cycle"],
            rewards_data["merkleTree"]["startBlock"],
            rewards_data["merkleTree"]["endBlock"],
            {"from": badger.keeper, "gas_price": gas_strategy},
        )
        upload(rewards_data["contentFileName"], publish=False)

    return rewards_data


def guardian(badger: BadgerSystem, startBlock, endBlock, pastRewards, test=False):
    """
    Guardian Role
    - Check if there is a new proposed root
    - If there is, run the rewards script at the same block height to verify the results
    - If there is a discrepency, notify admin
    (In case of a one-off failure, Script will be attempted again at the guardianInterval)
    """

    console.print("\n[bold cyan]===== Guardian =====[/bold cyan]\n")

    console.print(
        "\n[green]Calculate rewards for {} blocks: {} -> {} [/green]\n".format(
            endBlock - startBlock, startBlock, endBlock
        )
    )

    badgerTree = badger.badgerTree

    # Only run if we have a pending root
    if not badgerTree.hasPendingRoot():
        console.print("[bold yellow]===== Result: No Pending Root =====[/bold yellow]")
        return False

    rewards_data = generate_rewards_in_range(badger, startBlock, endBlock, pastRewards)

    console.print("===== Guardian Complete =====")

    if not test:
        badgerTree.approveRoot(
            rewards_data["merkleTree"]["merkleRoot"],
            rewards_data["rootHash"],
            rewards_data["merkleTree"]["cycle"],
            rewards_data["merkleTree"]["startBlock"],
            rewards_data["merkleTree"]["endBlock"],
            {"from": badger.guardian, "gas_price": gas_strategy},
        )
<<<<<<< HEAD
        upload(rewards_data["contentFileName"]),
        
=======
>>>>>>> e6b72a5f


def run_action(badger, args, test):
    if args["action"] == "rootUpdater":
        return rootUpdater(
            badger, args["startBlock"], args["endBlock"], args["pastRewards"], test
        )
    if args["action"] == "guardian":
        return guardian(
            badger, args["startBlock"], args["endBlock"], args["pastRewards"], test
        )
    return False


def content_hash_to_filename(contentHash):
    return "rewards-" + str(chain.id) + "-" + str(contentHash) + ".json"<|MERGE_RESOLUTION|>--- conflicted
+++ resolved
@@ -342,11 +342,8 @@
             rewards_data["merkleTree"]["endBlock"],
             {"from": badger.guardian, "gas_price": gas_strategy},
         )
-<<<<<<< HEAD
         upload(rewards_data["contentFileName"]),
         
-=======
->>>>>>> e6b72a5f
 
 
 def run_action(badger, args, test):
