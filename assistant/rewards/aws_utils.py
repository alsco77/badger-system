--- conflicted
+++ resolved
@@ -26,9 +26,6 @@
     return s3_clientdata
 
 def download(fileName):
-<<<<<<< HEAD
-    #s3 = boto3.client("s3")
-=======
     url = "https://m2066zr7zl.execute-api.us-east-1.amazonaws.com/rewards/{}".format(fileName)
     return requests.get(url=url).json()
 
@@ -39,26 +36,17 @@
         aws_access_key_id=env_config.aws_access_key_id,
         aws_secret_access_key=env_config.aws_secret_access_key,
     )
->>>>>>> df06fbfe
 
-    #upload_bucket = "badger-json"
-    #upload_file_key = "rewards/" + fileName
+    upload_bucket = "badger-json"
+    upload_file_key = "rewards/" + fileName
 
-    #console.print("Downloading file from s3: " + upload_file_key)
+    console.print("Downloading file from s3: " + upload_file_key)
 
-<<<<<<< HEAD
-    #s3_clientobj = s3.get_object(Bucket=upload_bucket, Key=upload_file_key)
-    # console.print(s3_clientobj)
-    #s3_clientdata = s3_clientobj["Body"].read().decode("utf-8")
-=======
     s3_clientobj = s3.get_object(Bucket=upload_bucket, Key=upload_file_key)
     console.print(s3_clientobj)
     s3_clientdata = s3_clientobj["Body"].read().decode("utf-8")
->>>>>>> df06fbfe
 
-    #return s3_clientdata
-    url = "https://d5haax09x7ee2.cloudfront.net/rewards/{}".format(fileName)
-    return requests.get(url=url).json()
+    return s3_clientdata
 
 def upload(fileName, bucket="badger-json"):
     from config.env_config import env_config
