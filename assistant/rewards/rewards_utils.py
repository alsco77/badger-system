--- conflicted
+++ resolved
@@ -93,12 +93,12 @@
 
 
 def combine_rewards(rewardsList, cycle, badgerTree):
-    firstRewards = rewardsList[0]
-    for rewards in rewardsList[1:]:
+    combinedRewards = RewardsList(cycle, badgerTree)
+    for rewards in rewardsList:
         for user, claims in rewards.claims.items():
             for token, claim in claims.items():
-                firstRewards.increase_user_rewards(user, token, claim)
-    return firstRewards
+                combinedRewards.increase_user_rewards(user, token, claim)
+    return combinedRewards
 
 
 def process_cumulative_rewards(current, new: RewardsList):
@@ -209,17 +209,12 @@
         settType[1] = "nonNative"
     else:
         settType[1] = "native"
-<<<<<<< HEAD
-
-    settBalances = fetch_sett_balances(underlyingToken.lower(), currentBlock)
-=======
-     
+
     settBalances = fetch_sett_balances(name, underlyingToken.lower(), currentBlock)
->>>>>>> 50a413ef
     geyserBalances = {}
     creamBalances = {}
     # Digg doesn't have a geyser so we have to ignore it
-    noGeysers = ["native.digg","experimental.sushiIBbtcWbtc"]
+    noGeysers = ["native.digg", "experimental.sushiIBbtcWbtc"]
     if name not in noGeysers:
         geyserAddr = badger.getGeyser(name).address.lower()
         geyserEvents = fetch_geyser_events(geyserAddr, currentBlock)
