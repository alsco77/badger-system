/**
 *Submitted for verification at Etherscan.io on 2021-01-18
 */

// Dependency file: /Users/present/code/super-sett/deps/@openzeppelin/contracts-upgradeable/token/ERC20/IERC20Upgradeable.sol

// SPDX-License-Identifier: MIT

// pragma solidity ^0.6.0;

/**
 * @dev Interface of the ERC20 standard as defined in the EIP.
 */
interface IERC20Upgradeable {
    /**
     * @dev Returns the amount of tokens in existence.
     */
    function totalSupply() external view returns (uint256);

    function decimals() external view returns (uint8);

    /**
     * @dev Returns the amount of tokens owned by `account`.
     */
    function balanceOf(address account) external view returns (uint256);

    /**
     * @dev Moves `amount` tokens from the caller's account to `recipient`.
     *
     * Returns a boolean value indicating whether the operation succeeded.
     *
     * Emits a {Transfer} event.
     */
    function transfer(address recipient, uint256 amount) external returns (bool);

    /**
     * @dev Returns the remaining number of tokens that `spender` will be
     * allowed to spend on behalf of `owner` through {transferFrom}. This is
     * zero by default.
     *
     * This value changes when {approve} or {transferFrom} are called.
     */
    function allowance(address owner, address spender) external view returns (uint256);

    /**
     * @dev Sets `amount` as the allowance of `spender` over the caller's tokens.
     *
     * Returns a boolean value indicating whether the operation succeeded.
     *
     * // importANT: Beware that changing an allowance with this method brings the risk
     * that someone may use both the old and the new allowance by unfortunate
     * transaction ordering. One possible solution to mitigate this race
     * condition is to first reduce the spender's allowance to 0 and set the
     * desired value afterwards:
     * https://github.com/ethereum/EIPs/issues/20#issuecomment-263524729
     *
     * Emits an {Approval} event.
     */
    function approve(address spender, uint256 amount) external returns (bool);

    /**
     * @dev Moves `amount` tokens from `sender` to `recipient` using the
     * allowance mechanism. `amount` is then deducted from the caller's
     * allowance.
     *
     * Returns a boolean value indicating whether the operation succeeded.
     *
     * Emits a {Transfer} event.
     */
    function transferFrom(
        address sender,
        address recipient,
        uint256 amount
    ) external returns (bool);

    /**
     * @dev Emitted when `value` tokens are moved from one account (`from`) to
     * another (`to`).
     *
     * Note that `value` may be zero.
     */
    event Transfer(address indexed from, address indexed to, uint256 value);

    /**
     * @dev Emitted when the allowance of a `spender` for an `owner` is set by
     * a call to {approve}. `value` is the new allowance.
     */
    event Approval(address indexed owner, address indexed spender, uint256 value);
}

// Dependency file: /Users/present/code/super-sett/deps/@openzeppelin/contracts-upgradeable/math/SafeMathUpgradeable.sol

// pragma solidity ^0.6.0;

/**
 * @dev Wrappers over Solidity's arithmetic operations with added overflow
 * checks.
 *
 * Arithmetic operations in Solidity wrap on overflow. This can easily result
 * in bugs, because programmers usually assume that an overflow raises an
 * error, which is the standard behavior in high level programming languages.
 * `SafeMath` restores this intuition by reverting the transaction when an
 * operation overflows.
 *
 * Using this library instead of the unchecked operations eliminates an entire
 * class of bugs, so it's recommended to use it always.
 */
library SafeMathUpgradeable {
    /**
     * @dev Returns the addition of two unsigned integers, reverting on
     * overflow.
     *
     * Counterpart to Solidity's `+` operator.
     *
     * Requirements:
     *
     * - Addition cannot overflow.
     */
    function add(uint256 a, uint256 b) internal pure returns (uint256) {
        uint256 c = a + b;
        require(c >= a, "SafeMath: addition overflow");

        return c;
    }

    /**
     * @dev Returns the subtraction of two unsigned integers, reverting on
     * overflow (when the result is negative).
     *
     * Counterpart to Solidity's `-` operator.
     *
     * Requirements:
     *
     * - Subtraction cannot overflow.
     */
    function sub(uint256 a, uint256 b) internal pure returns (uint256) {
        return sub(a, b, "SafeMath: subtraction overflow");
    }

    /**
     * @dev Returns the subtraction of two unsigned integers, reverting with custom message on
     * overflow (when the result is negative).
     *
     * Counterpart to Solidity's `-` operator.
     *
     * Requirements:
     *
     * - Subtraction cannot overflow.
     */
    function sub(
        uint256 a,
        uint256 b,
        string memory errorMessage
    ) internal pure returns (uint256) {
        require(b <= a, errorMessage);
        uint256 c = a - b;

        return c;
    }

    /**
     * @dev Returns the multiplication of two unsigned integers, reverting on
     * overflow.
     *
     * Counterpart to Solidity's `*` operator.
     *
     * Requirements:
     *
     * - Multiplication cannot overflow.
     */
    function mul(uint256 a, uint256 b) internal pure returns (uint256) {
        // Gas optimization: this is cheaper than requiring 'a' not being zero, but the
        // benefit is lost if 'b' is also tested.
        // See: https://github.com/OpenZeppelin/openzeppelin-contracts/pull/522
        if (a == 0) {
            return 0;
        }

        uint256 c = a * b;
        require(c / a == b, "SafeMath: multiplication overflow");

        return c;
    }

    /**
     * @dev Returns the integer division of two unsigned integers. Reverts on
     * division by zero. The result is rounded towards zero.
     *
     * Counterpart to Solidity's `/` operator. Note: this function uses a
     * `revert` opcode (which leaves remaining gas untouched) while Solidity
     * uses an invalid opcode to revert (consuming all remaining gas).
     *
     * Requirements:
     *
     * - The divisor cannot be zero.
     */
    function div(uint256 a, uint256 b) internal pure returns (uint256) {
        return div(a, b, "SafeMath: division by zero");
    }

    /**
     * @dev Returns the integer division of two unsigned integers. Reverts with custom message on
     * division by zero. The result is rounded towards zero.
     *
     * Counterpart to Solidity's `/` operator. Note: this function uses a
     * `revert` opcode (which leaves remaining gas untouched) while Solidity
     * uses an invalid opcode to revert (consuming all remaining gas).
     *
     * Requirements:
     *
     * - The divisor cannot be zero.
     */
    function div(
        uint256 a,
        uint256 b,
        string memory errorMessage
    ) internal pure returns (uint256) {
        require(b > 0, errorMessage);
        uint256 c = a / b;
        // assert(a == b * c + a % b); // There is no case in which this doesn't hold

        return c;
    }

    /**
     * @dev Returns the remainder of dividing two unsigned integers. (unsigned integer modulo),
     * Reverts when dividing by zero.
     *
     * Counterpart to Solidity's `%` operator. This function uses a `revert`
     * opcode (which leaves remaining gas untouched) while Solidity uses an
     * invalid opcode to revert (consuming all remaining gas).
     *
     * Requirements:
     *
     * - The divisor cannot be zero.
     */
    function mod(uint256 a, uint256 b) internal pure returns (uint256) {
        return mod(a, b, "SafeMath: modulo by zero");
    }

    /**
     * @dev Returns the remainder of dividing two unsigned integers. (unsigned integer modulo),
     * Reverts with custom message when dividing by zero.
     *
     * Counterpart to Solidity's `%` operator. This function uses a `revert`
     * opcode (which leaves remaining gas untouched) while Solidity uses an
     * invalid opcode to revert (consuming all remaining gas).
     *
     * Requirements:
     *
     * - The divisor cannot be zero.
     */
    function mod(
        uint256 a,
        uint256 b,
        string memory errorMessage
    ) internal pure returns (uint256) {
        require(b != 0, errorMessage);
        return a % b;
    }
}

// Dependency file: /Users/present/code/super-sett/deps/@openzeppelin/contracts-upgradeable/utils/AddressUpgradeable.sol

// pragma solidity ^0.6.2;

/**
 * @dev Collection of functions related to the address type
 */
library AddressUpgradeable {
    /**
     * @dev Returns true if `account` is a contract.
     *
     * [// importANT]
     * ====
     * It is unsafe to assume that an address for which this function returns
     * false is an externally-owned account (EOA) and not a contract.
     *
     * Among others, `isContract` will return false for the following
     * types of addresses:
     *
     *  - an externally-owned account
     *  - a contract in construction
     *  - an address where a contract will be created
     *  - an address where a contract lived, but was destroyed
     * ====
     */
    function isContract(address account) internal view returns (bool) {
        // This method relies in extcodesize, which returns 0 for contracts in
        // construction, since the code is only stored at the end of the
        // constructor execution.

        uint256 size;
        // solhint-disable-next-line no-inline-assembly
        assembly {
            size := extcodesize(account)
        }
        return size > 0;
    }

    /**
     * @dev Replacement for Solidity's `transfer`: sends `amount` wei to
     * `recipient`, forwarding all available gas and reverting on errors.
     *
     * https://eips.ethereum.org/EIPS/eip-1884[EIP1884] increases the gas cost
     * of certain opcodes, possibly making contracts go over the 2300 gas limit
     * imposed by `transfer`, making them unable to receive funds via
     * `transfer`. {sendValue} removes this limitation.
     *
     * https://diligence.consensys.net/posts/2019/09/stop-using-soliditys-transfer-now/[Learn more].
     *
     * // importANT: because control is transferred to `recipient`, care must be
     * taken to not create reentrancy vulnerabilities. Consider using
     * {ReentrancyGuard} or the
     * https://solidity.readthedocs.io/en/v0.5.11/security-considerations.html#use-the-checks-effects-interactions-pattern[checks-effects-interactions pattern].
     */
    function sendValue(address payable recipient, uint256 amount) internal {
        require(address(this).balance >= amount, "Address: insufficient balance");

        // solhint-disable-next-line avoid-low-level-calls, avoid-call-value
        (bool success, ) = recipient.call{value: amount}("");
        require(success, "Address: unable to send value, recipient may have reverted");
    }

    /**
     * @dev Performs a Solidity function call using a low level `call`. A
     * plain`call` is an unsafe replacement for a function call: use this
     * function instead.
     *
     * If `target` reverts with a revert reason, it is bubbled up by this
     * function (like regular Solidity function calls).
     *
     * Returns the raw returned data. To convert to the expected return value,
     * use https://solidity.readthedocs.io/en/latest/units-and-global-variables.html?highlight=abi.decode#abi-encoding-and-decoding-functions[`abi.decode`].
     *
     * Requirements:
     *
     * - `target` must be a contract.
     * - calling `target` with `data` must not revert.
     *
     * _Available since v3.1._
     */
    function functionCall(address target, bytes memory data) internal returns (bytes memory) {
        return functionCall(target, data, "Address: low-level call failed");
    }

    /**
     * @dev Same as {xref-Address-functionCall-address-bytes-}[`functionCall`], but with
     * `errorMessage` as a fallback revert reason when `target` reverts.
     *
     * _Available since v3.1._
     */
    function functionCall(
        address target,
        bytes memory data,
        string memory errorMessage
    ) internal returns (bytes memory) {
        return _functionCallWithValue(target, data, 0, errorMessage);
    }

    /**
     * @dev Same as {xref-Address-functionCall-address-bytes-}[`functionCall`],
     * but also transferring `value` wei to `target`.
     *
     * Requirements:
     *
     * - the calling contract must have an ETH balance of at least `value`.
     * - the called Solidity function must be `payable`.
     *
     * _Available since v3.1._
     */
    function functionCallWithValue(
        address target,
        bytes memory data,
        uint256 value
    ) internal returns (bytes memory) {
        return functionCallWithValue(target, data, value, "Address: low-level call with value failed");
    }

    /**
     * @dev Same as {xref-Address-functionCallWithValue-address-bytes-uint256-}[`functionCallWithValue`], but
     * with `errorMessage` as a fallback revert reason when `target` reverts.
     *
     * _Available since v3.1._
     */
    function functionCallWithValue(
        address target,
        bytes memory data,
        uint256 value,
        string memory errorMessage
    ) internal returns (bytes memory) {
        require(address(this).balance >= value, "Address: insufficient balance for call");
        return _functionCallWithValue(target, data, value, errorMessage);
    }

    function _functionCallWithValue(
        address target,
        bytes memory data,
        uint256 weiValue,
        string memory errorMessage
    ) private returns (bytes memory) {
        require(isContract(target), "Address: call to non-contract");

        // solhint-disable-next-line avoid-low-level-calls
        (bool success, bytes memory returndata) = target.call{value: weiValue}(data);
        if (success) {
            return returndata;
        } else {
            // Look for revert reason and bubble it up if present
            if (returndata.length > 0) {
                // The easiest way to bubble the revert reason is using memory via assembly

                // solhint-disable-next-line no-inline-assembly
                assembly {
                    let returndata_size := mload(returndata)
                    revert(add(32, returndata), returndata_size)
                }
            } else {
                revert(errorMessage);
            }
        }
    }
}

// Dependency file: /Users/present/code/super-sett/deps/@openzeppelin/contracts-upgradeable/token/ERC20/SafeERC20Upgradeable.sol

// pragma solidity ^0.6.0;

// import "/Users/present/code/super-sett/deps/@openzeppelin/contracts-upgradeable/token/ERC20/IERC20Upgradeable.sol";
// import "/Users/present/code/super-sett/deps/@openzeppelin/contracts-upgradeable/math/SafeMathUpgradeable.sol";
// import "/Users/present/code/super-sett/deps/@openzeppelin/contracts-upgradeable/utils/AddressUpgradeable.sol";

/**
 * @title SafeERC20
 * @dev Wrappers around ERC20 operations that throw on failure (when the token
 * contract returns false). Tokens that return no value (and instead revert or
 * throw on failure) are also supported, non-reverting calls are assumed to be
 * successful.
 * To use this library you can add a `using SafeERC20 for IERC20;` statement to your contract,
 * which allows you to call the safe operations as `token.safeTransfer(...)`, etc.
 */
library SafeERC20Upgradeable {
    using SafeMathUpgradeable for uint256;
    using AddressUpgradeable for address;

    function safeTransfer(
        IERC20Upgradeable token,
        address to,
        uint256 value
    ) internal {
        _callOptionalReturn(token, abi.encodeWithSelector(token.transfer.selector, to, value));
    }

    function safeTransferFrom(
        IERC20Upgradeable token,
        address from,
        address to,
        uint256 value
    ) internal {
        _callOptionalReturn(token, abi.encodeWithSelector(token.transferFrom.selector, from, to, value));
    }

    /**
     * @dev Deprecated. This function has issues similar to the ones found in
     * {IERC20-approve}, and its usage is discouraged.
     *
     * Whenever possible, use {safeIncreaseAllowance} and
     * {safeDecreaseAllowance} instead.
     */
    function safeApprove(
        IERC20Upgradeable token,
        address spender,
        uint256 value
    ) internal {
        // safeApprove should only be called when setting an initial allowance,
        // or when resetting it to zero. To increase and decrease it, use
        // 'safeIncreaseAllowance' and 'safeDecreaseAllowance'
        // solhint-disable-next-line max-line-length
        require((value == 0) || (token.allowance(address(this), spender) == 0), "SafeERC20: approve from non-zero to non-zero allowance");
        _callOptionalReturn(token, abi.encodeWithSelector(token.approve.selector, spender, value));
    }

    function safeIncreaseAllowance(
        IERC20Upgradeable token,
        address spender,
        uint256 value
    ) internal {
        uint256 newAllowance = token.allowance(address(this), spender).add(value);
        _callOptionalReturn(token, abi.encodeWithSelector(token.approve.selector, spender, newAllowance));
    }

    function safeDecreaseAllowance(
        IERC20Upgradeable token,
        address spender,
        uint256 value
    ) internal {
        uint256 newAllowance = token.allowance(address(this), spender).sub(value, "SafeERC20: decreased allowance below zero");
        _callOptionalReturn(token, abi.encodeWithSelector(token.approve.selector, spender, newAllowance));
    }

    /**
     * @dev Imitates a Solidity high-level call (i.e. a regular function call to a contract), relaxing the requirement
     * on the return value: the return value is optional (but if data is returned, it must not be false).
     * @param token The token targeted by the call.
     * @param data The call data (encoded using abi.encode or one of its variants).
     */
    function _callOptionalReturn(IERC20Upgradeable token, bytes memory data) private {
        // We need to perform a low level call here, to bypass Solidity's return data size checking mechanism, since
        // we're implementing it ourselves. We use {Address.functionCall} to perform this call, which verifies that
        // the target address contains contract code and also asserts for success in the low-level call.

        bytes memory returndata = address(token).functionCall(data, "SafeERC20: low-level call failed");
        if (returndata.length > 0) {
            // Return data is optional
            // solhint-disable-next-line max-line-length
            require(abi.decode(returndata, (bool)), "SafeERC20: ERC20 operation did not succeed");
        }
    }
}

// Dependency file: /Users/present/code/super-sett/interfaces/badger/IController.sol

// pragma solidity >=0.5.0 <0.8.0;

interface IController {
    function withdraw(address, uint256) external;

    function strategies(address) external view returns (address);

    function balanceOf(address) external view returns (uint256);

    function earn(address, uint256) external;

    function want(address) external view returns (address);

    function rewards() external view returns (address);

    function vaults(address) external view returns (address);
}

// Dependency file: /Users/present/code/super-sett/interfaces/badger/IStrategy.sol

// pragma solidity >=0.5.0 <0.8.0;

interface IStrategy {
    function want() external view returns (address);

    function deposit() external;

    // NOTE: must exclude any tokens used in the yield
    // Controller role - withdraw should return to Controller
    function withdrawOther(address) external returns (uint256 balance);

    // Controller | Vault role - withdraw should always return to Vault
    function withdraw(uint256) external;

    // Controller | Vault role - withdraw should always return to Vault
    function withdrawAll() external returns (uint256);

    function balanceOf() external view returns (uint256);

    function getName() external pure returns (string memory);

    function setStrategist(address _strategist) external;

    function setWithdrawalFee(uint256 _withdrawalFee) external;

    function setPerformanceFeeStrategist(uint256 _performanceFeeStrategist) external;

    function setPerformanceFeeGovernance(uint256 _performanceFeeGovernance) external;

    function setGovernance(address _governance) external;

    function setController(address _controller) external;
}

// Dependency file: /Users/present/code/super-sett/deps/@openzeppelin/contracts-upgradeable/math/MathUpgradeable.sol

// pragma solidity ^0.6.0;

/**
 * @dev Standard math utilities missing in the Solidity language.
 */
library MathUpgradeable {
    /**
     * @dev Returns the largest of two numbers.
     */
    function max(uint256 a, uint256 b) internal pure returns (uint256) {
        return a >= b ? a : b;
    }

    /**
     * @dev Returns the smallest of two numbers.
     */
    function min(uint256 a, uint256 b) internal pure returns (uint256) {
        return a < b ? a : b;
    }

    /**
     * @dev Returns the average of two numbers. The result is rounded towards
     * zero.
     */
    function average(uint256 a, uint256 b) internal pure returns (uint256) {
        // (a + b) / 2 can overflow, so we distribute
        return (a / 2) + (b / 2) + (((a % 2) + (b % 2)) / 2);
    }
}

// Dependency file: /Users/present/code/super-sett/deps/@openzeppelin/contracts-upgradeable/proxy/Initializable.sol

// pragma solidity >=0.4.24 <0.7.0;

/**
 * @dev This is a base contract to aid in writing upgradeable contracts, or any kind of contract that will be deployed
 * behind a proxy. Since a proxied contract can't have a constructor, it's common to move constructor logic to an
 * external initializer function, usually called `initialize`. It then becomes necessary to protect this initializer
 * function so it can only be called once. The {initializer} modifier provided by this contract will have this effect.
 *
 * TIP: To avoid leaving the proxy in an uninitialized state, the initializer function should be called as early as
 * possible by providing the encoded function call as the `_data` argument to {UpgradeableProxy-constructor}.
 *
 * CAUTION: When used with inheritance, manual care must be taken to not invoke a parent initializer twice, or to ensure
 * that all initializers are idempotent. This is not verified automatically as constructors are by Solidity.
 */
abstract contract Initializable {
    /**
     * @dev Indicates that the contract has been initialized.
     */
    bool private _initialized;

    /**
     * @dev Indicates that the contract is in the process of being initialized.
     */
    bool private _initializing;

    /**
     * @dev Modifier to protect an initializer function from being invoked twice.
     */
    modifier initializer() {
        require(_initializing || _isConstructor() || !_initialized, "Initializable: contract is already initialized");

        bool isTopLevelCall = !_initializing;
        if (isTopLevelCall) {
            _initializing = true;
            _initialized = true;
        }

        _;

        if (isTopLevelCall) {
            _initializing = false;
        }
    }

    /// @dev Returns true if and only if the function is running in the constructor
    function _isConstructor() private view returns (bool) {
        // extcodesize checks the size of the code stored in an address, and
        // address returns the current address. Since the code is still not
        // deployed when running a constructor, any checks on its code size will
        // yield zero, making it an effective way to detect if a contract is
        // under construction or not.
        address self = address(this);
        uint256 cs;
        // solhint-disable-next-line no-inline-assembly
        assembly {
            cs := extcodesize(self)
        }
        return cs == 0;
    }
}

// Dependency file: /Users/present/code/super-sett/deps/@openzeppelin/contracts-upgradeable/GSN/ContextUpgradeable.sol

// pragma solidity ^0.6.0;
// import "/Users/present/code/super-sett/deps/@openzeppelin/contracts-upgradeable/proxy/Initializable.sol";

/*
 * @dev Provides information about the current execution context, including the
 * sender of the transaction and its data. While these are generally available
 * via msg.sender and msg.data, they should not be accessed in such a direct
 * manner, since when dealing with GSN meta-transactions the account sending and
 * paying for execution may not be the actual sender (as far as an application
 * is concerned).
 *
 * This contract is only required for intermediate, library-like contracts.
 */
abstract contract ContextUpgradeable is Initializable {
    function __Context_init() internal initializer {
        __Context_init_unchained();
    }

    function __Context_init_unchained() internal initializer {}

    function _msgSender() internal virtual view returns (address payable) {
        return msg.sender;
    }

    function _msgData() internal virtual view returns (bytes memory) {
        this; // silence state mutability warning without generating bytecode - see https://github.com/ethereum/solidity/issues/2691
        return msg.data;
    }

    uint256[50] private __gap;
}

// Dependency file: /Users/present/code/super-sett/deps/@openzeppelin/contracts-upgradeable/utils/PausableUpgradeable.sol

// pragma solidity ^0.6.0;

// import "/Users/present/code/super-sett/deps/@openzeppelin/contracts-upgradeable/GSN/ContextUpgradeable.sol";
// import "/Users/present/code/super-sett/deps/@openzeppelin/contracts-upgradeable/proxy/Initializable.sol";

/**
 * @dev Contract module which allows children to implement an emergency stop
 * mechanism that can be triggered by an authorized account.
 *
 * This module is used through inheritance. It will make available the
 * modifiers `whenNotPaused` and `whenPaused`, which can be applied to
 * the functions of your contract. Note that they will not be pausable by
 * simply including this module, only once the modifiers are put in place.
 */
contract PausableUpgradeable is Initializable, ContextUpgradeable {
    /**
     * @dev Emitted when the pause is triggered by `account`.
     */
    event Paused(address account);

    /**
     * @dev Emitted when the pause is lifted by `account`.
     */
    event Unpaused(address account);

    bool private _paused;

    /**
     * @dev Initializes the contract in unpaused state.
     */
    function __Pausable_init() internal initializer {
        __Context_init_unchained();
        __Pausable_init_unchained();
    }

    function __Pausable_init_unchained() internal initializer {
        _paused = false;
    }

    /**
     * @dev Returns true if the contract is paused, and false otherwise.
     */
    function paused() public view returns (bool) {
        return _paused;
    }

    /**
     * @dev Modifier to make a function callable only when the contract is not paused.
     *
     * Requirements:
     *
     * - The contract must not be paused.
     */
    modifier whenNotPaused() {
        require(!_paused, "Pausable: paused");
        _;
    }

    /**
     * @dev Modifier to make a function callable only when the contract is paused.
     *
     * Requirements:
     *
     * - The contract must be paused.
     */
    modifier whenPaused() {
        require(_paused, "Pausable: not paused");
        _;
    }

    /**
     * @dev Triggers stopped state.
     *
     * Requirements:
     *
     * - The contract must not be paused.
     */
    function _pause() internal virtual whenNotPaused {
        _paused = true;
        emit Paused(_msgSender());
    }

    /**
     * @dev Returns to normal state.
     *
     * Requirements:
     *
     * - The contract must be paused.
     */
    function _unpause() internal virtual whenPaused {
        _paused = false;
        emit Unpaused(_msgSender());
    }

    uint256[49] private __gap;
}

// Dependency file: contracts/badger-sett/SettAccessControl.sol

// pragma solidity ^0.6.11;

// import "deps/@openzeppelin/contracts-upgradeable/proxy/Initializable.sol";

/*
    Common base for permissioned roles throughout Sett ecosystem
*/
contract SettAccessControl is Initializable {
    address public governance;
    address public strategist;
    address public keeper;

    // ===== MODIFIERS =====
    function _onlyGovernance() internal view {
        require(msg.sender == governance, "onlyGovernance");
    }

    function _onlyGovernanceOrStrategist() internal view {
        require(msg.sender == strategist || msg.sender == governance, "onlyGovernanceOrStrategist");
    }

    function _onlyAuthorizedActors() internal view {
        require(msg.sender == keeper || msg.sender == governance, "onlyAuthorizedActors");
    }

    // ===== PERMISSIONED ACTIONS =====

    /// @notice Change strategist address
    /// @notice Can only be changed by governance itself
    function setStrategist(address _strategist) external {
        _onlyGovernance();
        strategist = _strategist;
    }

    /// @notice Change keeper address
    /// @notice Can only be changed by governance itself
    function setKeeper(address _keeper) external {
        _onlyGovernance();
        keeper = _keeper;
    }

    /// @notice Change governance address
    /// @notice Can only be changed by governance itself
    function setGovernance(address _governance) public {
        _onlyGovernance();
        governance = _governance;
    }

    uint256[50] private __gap;
}

// Dependency file: contracts/badger-sett/strategies/BaseStrategy.sol

// pragma solidity ^0.6.11;

// import "/Users/present/code/super-sett/deps/@openzeppelin/contracts-upgradeable/token/ERC20/IERC20Upgradeable.sol";
// import "/Users/present/code/super-sett/deps/@openzeppelin/contracts-upgradeable/math/SafeMathUpgradeable.sol";
// import "/Users/present/code/super-sett/deps/@openzeppelin/contracts-upgradeable/math/MathUpgradeable.sol";
// import "/Users/present/code/super-sett/deps/@openzeppelin/contracts-upgradeable/utils/AddressUpgradeable.sol";
// import "/Users/present/code/super-sett/deps/@openzeppelin/contracts-upgradeable/utils/PausableUpgradeable.sol";
// import "/Users/present/code/super-sett/deps/@openzeppelin/contracts-upgradeable/token/ERC20/SafeERC20Upgradeable.sol";
// import "/Users/present/code/super-sett/deps/@openzeppelin/contracts-upgradeable/proxy/Initializable.sol";
// import "/Users/present/code/super-sett/interfaces/uniswap/IUniswapRouterV2.sol";
// import "/Users/present/code/super-sett/interfaces/badger/IController.sol";
// import "/Users/present/code/super-sett/interfaces/badger/IStrategy.sol";

// import "contracts/badger-sett/SettAccessControl.sol";

/*
    ===== Badger Base Strategy =====
    Common base class for all Sett strategies

    Changelog
    V1.1
    - Verify amount unrolled from strategy positions on withdraw() is within a threshold relative to the requested amount as a sanity check
    - Add version number which is displayed with baseStrategyVersion(). If a strategy does not implement this function, it can be assumed to be 1.0

    V1.2
    - Remove idle want handling from base withdraw() function. This should be handled as the strategy sees fit in _withdrawSome()
*/
abstract contract BaseStrategy is PausableUpgradeable, SettAccessControl {
    using SafeERC20Upgradeable for IERC20Upgradeable;
    using AddressUpgradeable for address;
    using SafeMathUpgradeable for uint256;

    event Withdraw(uint256 amount);
    event WithdrawAll(uint256 balance);
    event WithdrawOther(address token, uint256 amount);
    event SetStrategist(address strategist);
    event SetGovernance(address governance);
    event SetController(address controller);
    event SetWithdrawalFee(uint256 withdrawalFee);
    event SetPerformanceFeeStrategist(uint256 performanceFeeStrategist);
    event SetPerformanceFeeGovernance(uint256 performanceFeeGovernance);
    event Harvest(uint256 harvested, uint256 indexed blockNumber);
    event Tend(uint256 tended);

    address public want; // Want: Curve.fi renBTC/wBTC (crvRenWBTC) LP token

    uint256 public performanceFeeGovernance;
    uint256 public performanceFeeStrategist;
    uint256 public withdrawalFee;

    uint256 public constant MAX_FEE = 10000;
    address public constant uniswap = 0x7a250d5630B4cF539739dF2C5dAcb4c659F2488D; // Uniswap Dex

    address public controller;
    address public guardian;

    uint256 public withdrawalMaxDeviationThreshold;

    function __BaseStrategy_init(
        address _governance,
        address _strategist,
        address _controller,
        address _keeper,
        address _guardian
    ) public initializer whenNotPaused {
        __Pausable_init();
        governance = _governance;
        strategist = _strategist;
        keeper = _keeper;
        controller = _controller;
        guardian = _guardian;
        withdrawalMaxDeviationThreshold = 50;
    }

    // ===== Modifiers =====

    function _onlyController() internal view {
        require(msg.sender == controller, "onlyController");
    }

    function _onlyAuthorizedActorsOrController() internal view {
        require(msg.sender == keeper || msg.sender == governance || msg.sender == controller, "onlyAuthorizedActorsOrController");
    }

    function _onlyAuthorizedPausers() internal view {
        require(msg.sender == guardian || msg.sender == governance, "onlyPausers");
    }

    /// ===== View Functions =====
    function baseStrategyVersion() public pure returns (string memory) {
        return "1.2";
    }

    /// @notice Get the balance of want held idle in the Strategy
    function balanceOfWant() public view returns (uint256) {
        return IERC20Upgradeable(want).balanceOf(address(this));
    }

    /// @notice Get the total balance of want realized in the strategy, whether idle or active in Strategy positions.
    function balanceOf() public virtual view returns (uint256) {
        return balanceOfWant().add(balanceOfPool());
    }

    function isTendable() public virtual pure returns (bool) {
        return false;
    }

    /// ===== Permissioned Actions: Governance =====

    function setGuardian(address _guardian) external {
        _onlyGovernance();
        guardian = _guardian;
    }

    function setWithdrawalFee(uint256 _withdrawalFee) external {
        _onlyGovernance();
        require(_withdrawalFee <= MAX_FEE, "base-strategy/excessive-withdrawal-fee");
        withdrawalFee = _withdrawalFee;
    }

    function setPerformanceFeeStrategist(uint256 _performanceFeeStrategist) external {
        _onlyGovernance();
        require(_performanceFeeStrategist <= MAX_FEE, "base-strategy/excessive-strategist-performance-fee");
        performanceFeeStrategist = _performanceFeeStrategist;
    }

    function setPerformanceFeeGovernance(uint256 _performanceFeeGovernance) external {
        _onlyGovernance();
        require(_performanceFeeGovernance <= MAX_FEE, "base-strategy/excessive-governance-performance-fee");
        performanceFeeGovernance = _performanceFeeGovernance;
    }

    function setController(address _controller) external {
        _onlyGovernance();
        controller = _controller;
    }

    function setWithdrawalMaxDeviationThreshold(uint256 _threshold) external {
        _onlyGovernance();
        require(_threshold <= MAX_FEE, "base-strategy/excessive-max-deviation-threshold");
        withdrawalMaxDeviationThreshold = _threshold;
    }

    function deposit() public virtual whenNotPaused {
        _onlyAuthorizedActorsOrController();
        uint256 _want = IERC20Upgradeable(want).balanceOf(address(this));
        if (_want > 0) {
            _deposit(_want);
        }
        _postDeposit();
    }

    // ===== Permissioned Actions: Controller =====

    /// @notice Controller-only function to Withdraw partial funds, normally used with a vault withdrawal
    function withdrawAll() external virtual whenNotPaused returns (uint256) {
        _onlyController();

        _withdrawAll();

        _transferToVault(IERC20Upgradeable(want).balanceOf(address(this)));
    }

    /// @notice Withdraw partial funds from the strategy, unrolling from strategy positions as necessary
    /// @notice Processes withdrawal fee if present
    /// @dev If it fails to recover sufficient funds (defined by withdrawalMaxDeviationThreshold), the withdrawal should fail so that this unexpected behavior can be investigated
    function withdraw(uint256 _amount) external virtual whenNotPaused {
        _onlyController();

        // Withdraw from strategy positions, typically taking from any idle want first.
        _withdrawSome(_amount);
        uint256 _postWithdraw = IERC20Upgradeable(want).balanceOf(address(this));

        // Sanity check: Ensure we were able to retrieve sufficent want from strategy positions
        // If we end up with less than the amount requested, make sure it does not deviate beyond a maximum threshold
        if (_postWithdraw < _amount) {
            uint256 diff = _diff(_amount, _postWithdraw);

            // Require that difference between expected and actual values is less than the deviation threshold percentage
            require(diff <= _amount.mul(withdrawalMaxDeviationThreshold).div(MAX_FEE), "base-strategy/withdraw-exceed-max-deviation-threshold");
        }

        // Return the amount actually withdrawn if less than amount requested
        uint256 _toWithdraw = MathUpgradeable.min(_postWithdraw, _amount);

        // Process withdrawal fee
        uint256 _fee = _processWithdrawalFee(_toWithdraw);

        // Transfer remaining to Vault to handle withdrawal
        _transferToVault(_toWithdraw.sub(_fee));
    }

    // NOTE: must exclude any tokens used in the yield
    // Controller role - withdraw should return to Controller
    function withdrawOther(address _asset) external virtual whenNotPaused returns (uint256 balance) {
        _onlyController();
        _onlyNotProtectedTokens(_asset);

        balance = IERC20Upgradeable(_asset).balanceOf(address(this));
        IERC20Upgradeable(_asset).safeTransfer(controller, balance);
    }

    /// ===== Permissioned Actions: Authoized Contract Pausers =====

    function pause() external {
        _onlyAuthorizedPausers();
        _pause();
    }

    function unpause() external {
        _onlyGovernance();
        _unpause();
    }

    /// ===== Internal Helper Functions =====

    /// @notice If withdrawal fee is active, take the appropriate amount from the given value and transfer to rewards recipient
    /// @return The withdrawal fee that was taken
    function _processWithdrawalFee(uint256 _amount) internal returns (uint256) {
        if (withdrawalFee == 0) {
            return 0;
        }

        uint256 fee = _amount.mul(withdrawalFee).div(MAX_FEE);
        IERC20Upgradeable(want).safeTransfer(IController(controller).rewards(), fee);
        return fee;
    }

    /// @dev Helper function to process an arbitrary fee
    /// @dev If the fee is active, transfers a given portion in basis points of the specified value to the recipient
    /// @return The fee that was taken
    function _processFee(
        address token,
        uint256 amount,
        uint256 feeBps,
        address recipient
    ) internal returns (uint256) {
        if (feeBps == 0) {
            return 0;
        }
        uint256 fee = amount.mul(feeBps).div(MAX_FEE);
        IERC20Upgradeable(token).safeTransfer(recipient, fee);
        return fee;
    }

    /// @dev Reset approval and approve exact amount
    function _safeApproveHelper(
        address token,
        address recipient,
        uint256 amount
    ) internal {
        IERC20Upgradeable(token).safeApprove(recipient, 0);
        IERC20Upgradeable(token).safeApprove(recipient, amount);
    }

    function _transferToVault(uint256 _amount) internal {
        address _vault = IController(controller).vaults(address(want));
        require(_vault != address(0), "!vault"); // additional protection so we don't burn the funds
        IERC20Upgradeable(want).safeTransfer(_vault, _amount);
    }

    /// @notice Utility function to diff two numbers, expects higher value in first position
    function _diff(uint256 a, uint256 b) internal pure returns (uint256) {
        require(a >= b, "diff/expected-higher-number-in-first-position");
        return a.sub(b);
    }

    // ===== Abstract Functions: To be implemented by specific Strategies =====

    /// @dev Internal deposit logic to be implemented by Stratgies
    function _deposit(uint256 _want) internal virtual;

    function _postDeposit() internal virtual {
        //no-op by default
    }

    /// @notice Specify tokens used in yield process, should not be available to withdraw via withdrawOther()
    function _onlyNotProtectedTokens(address _asset) internal virtual;

    function getProtectedTokens() external virtual view returns (address[] memory);

    /// @dev Internal logic for strategy migration. Should exit positions as efficiently as possible
    function _withdrawAll() internal virtual;

    /// @dev Internal logic for partial withdrawals. Should exit positions as efficiently as possible.
    /// @dev The withdraw() function shell automatically uses idle want in the strategy before attempting to withdraw more using this
    function _withdrawSome(uint256 _amount) internal virtual returns (uint256);

    /// @dev Realize returns from positions
    /// @dev Returns can be reinvested into positions, or distributed in another fashion
    /// @dev Performance fees should also be implemented in this function
    /// @dev Override function stub is removed as each strategy can have it's own return signature for STATICCALL
    // function harvest() external virtual;

    /// @dev User-friendly name for this strategy for purposes of convenient reading
    function getName() external virtual pure returns (string memory);

    /// @dev Balance of want currently held in strategy positions
    function balanceOfPool() public virtual view returns (uint256);

    uint256[49] private __gap;
}

// Root file: contracts/StabilizeStrategyDiggV1.sol

pragma solidity =0.6.11;

/*
    This is a strategy to stabilize Digg with wBTC. It takes advantage of market momentum and accumulated collateral to
    track Digg price with BTC price after rebase events. Users exposed in this strategy are somewhat protected from
    a loss of value due to a negative rebase
    
    Authorized parties include many different parties that can modify trade parameters and fees
*/

interface AggregatorV3Interface {
    function latestRoundData()
        external
        view
        returns (
            uint80 roundId,
            int256 answer,
            uint256 startedAt,
            uint256 updatedAt,
            uint80 answeredInRound
        );
}

interface TradeRouter {
    function swapExactETHForTokens(
        uint256,
        address[] calldata,
        address,
        uint256
    ) external payable returns (uint256[] memory);

    function swapExactTokensForTokens(
        uint256,
        uint256,
        address[] calldata,
        address,
        uint256
    ) external returns (uint256[] memory);

    function getAmountsOut(uint256, address[] calldata) external view returns (uint256[] memory); // For a value in, it calculates value out
}

interface UniswapLikeLPToken {
    function sync() external; // We need to call sync before Trading on Uniswap/Sushiswap due to rebase potential of Digg
}

interface DiggTreasury {
    function exchangeWBTCForDigg(
        uint256, // wBTC that we are sending to the treasury exchange
        uint256, // digg that we are requesting from the treasury exchange
        address // address to send the digg to, which is this address
    ) external;
}

contract StabilizeStrategyDiggV1 is BaseStrategy {
    using SafeERC20Upgradeable for IERC20Upgradeable;
    using AddressUpgradeable for address;
    using SafeMathUpgradeable for uint256;

    // Variables
    uint256 public stabilizeFee; // 1000 = 1%, this fee goes to Stabilize Treasury
    address public diggExchangeTreasury;
    address public stabilizeVault; // Address to the Stabilize treasury

    uint256 public strategyLockedUntil; // The blocknumber that the strategy will prevent withdrawals until
    bool public diggInExpansion;
    uint256 public lastDiggTotalSupply; // The last recorded total supply of the digg token
    uint256 public lastDiggPrice; // The price of Digg at last trade in BTC units
    uint256 public diggSupplyChangeFactor = 50000; // This is a factor used by the strategy to determine how much digg to sell in expansion
    uint256 public wbtcSupplyChangeFactor = 20000; // This is a factor used by the strategy to determine how much wbtc to sell in contraction
    uint256 public wbtcSellAmplificationFactor = 2; // The higher this number the more aggressive the buyback in contraction
    uint256 public maxGainedDiggSellPercent = 100000; // The maximum percent of sellable Digg gains through rebase
    uint256 public maxWBTCSellPercent = 50000; // The maximum percent of sellable wBTC;
    uint256 public tradeBatchSize = 10e18; // The normalized size of the trade batches, can be adjusted
    uint256 public tradeAmountLeft = 0; // The amount left to trade
    uint256 private _maxOracleLag = 12 hours; // Maximum amount of lag the oracle can have before reverting the price

    // Constants
    uint256 constant DIVISION_FACTOR = 100000;
    address constant SUSHISWAP_ROUTER_ADDRESS = address(0xd9e1cE17f2641f24aE83637ab66a2cca9C378B9F); // Sushi swap router
    address constant UNISWAP_ROUTER_ADDRESS = address(0x7a250d5630B4cF539739dF2C5dAcb4c659F2488D);
    address constant SUSHISWAP_DIGG_LP = address(0x9a13867048e01c663ce8Ce2fE0cDAE69Ff9F35E3); // Will need to sync before trading
    address constant UNISWAP_DIGG_LP = address(0xE86204c4eDDd2f70eE00EAd6805f917671F56c52);
    address constant BTC_ORACLE_ADDRESS = address(0xF4030086522a5bEEa4988F8cA5B36dbC97BeE88c); // Chainlink BTC Oracle
    address constant DIGG_ORACLE_ADDRESS = address(0x418a6C98CD5B8275955f08F0b8C1c6838c8b1685); // Chainlink DIGG Oracle

    struct TokenInfo {
        IERC20Upgradeable token; // Reference of token
        uint256 decimals; // Decimals of token
    }

    TokenInfo[] private tokenList; // An array of tokens accepted as deposits

    event TradeState(
        uint256 soldAmountNormalized,
        int256 percentPriceChange,
        uint256 soldPercent,
        uint256 oldSupply,
        uint256 newSupply,
        uint256 blocknumber
    );

    event NoTrade(uint256 blocknumber);

    function initialize(
        address _governance,
        address _strategist,
        address _controller,
        address _keeper,
        address _guardian,
        uint256 _lockedUntil,
        address[2] memory _vaultConfig,
        uint256[4] memory _feeConfig
    ) public initializer {
        __BaseStrategy_init(_governance, _strategist, _controller, _keeper, _guardian);

        stabilizeVault = _vaultConfig[0];
        diggExchangeTreasury = _vaultConfig[1];

        performanceFeeGovernance = _feeConfig[0];
        performanceFeeStrategist = _feeConfig[1];
        withdrawalFee = _feeConfig[2];
        stabilizeFee = _feeConfig[3];
        strategyLockedUntil = _lockedUntil; // Deployer can optionally lock strategy from withdrawing until a certain blocknumber

        setupTradeTokens();
        lastDiggPrice = getDiggPrice();
        lastDiggTotalSupply = tokenList[0].token.totalSupply(); // The supply only changes at rebase
        want = address(tokenList[0].token);
    }

    function setupTradeTokens() internal {
        // Start with DIGG
        IERC20Upgradeable _token = IERC20Upgradeable(address(0x798D1bE841a82a273720CE31c822C61a67a601C3));
        tokenList.push(TokenInfo({token: _token, decimals: _token.decimals()}));

        // WBTC
        _token = IERC20Upgradeable(address(0x2260FAC5E5542a773Aa44fBCfeDf7C193bc2C599));
        tokenList.push(TokenInfo({token: _token, decimals: _token.decimals()}));
    }

    function _onlyAnyAuthorizedParties() internal view {
        require(
            msg.sender == strategist || msg.sender == governance || msg.sender == controller || msg.sender == keeper || msg.sender == guardian,
            "Not an authorized party"
        );
    }

    /// ===== View Functions =====

    // Chainlink price grabbers
    function getDiggUSDPrice() public view returns (uint256) {
        AggregatorV3Interface priceOracle = AggregatorV3Interface(DIGG_ORACLE_ADDRESS);
        (, int256 intPrice, , uint256 lastUpdateTime, ) = priceOracle.latestRoundData(); // We only want the answer
        require(block.timestamp.sub(lastUpdateTime) < _maxOracleLag, "Price data is too old to use");
        uint256 usdPrice = uint256(intPrice);
        priceOracle = AggregatorV3Interface(BTC_ORACLE_ADDRESS);
        (, intPrice, , lastUpdateTime, ) = priceOracle.latestRoundData(); // We only want the answer
        require(block.timestamp.sub(lastUpdateTime) < _maxOracleLag, "Price data is too old to use");
        usdPrice = usdPrice.mul(uint256(intPrice)).mul(10**2);
        return usdPrice; // Digg Price in USD
    }

    function getDiggPrice() public view returns (uint256) {
        AggregatorV3Interface priceOracle = AggregatorV3Interface(DIGG_ORACLE_ADDRESS);
        (, int256 intPrice, , uint256 lastUpdateTime, ) = priceOracle.latestRoundData(); // We only want the answer
        require(block.timestamp.sub(lastUpdateTime) < _maxOracleLag, "Price data is too old to use");
        return uint256(intPrice).mul(10**10);
    }

    function getWBTCUSDPrice() public view returns (uint256) {
        AggregatorV3Interface priceOracle = AggregatorV3Interface(BTC_ORACLE_ADDRESS);
        (, int256 intPrice, , uint256 lastUpdateTime, ) = priceOracle.latestRoundData(); // We only want the answer
        require(block.timestamp.sub(lastUpdateTime) < _maxOracleLag, "Price data is too old to use");
        return uint256(intPrice).mul(10**10);
    }

    function getTokenAddress(uint256 _id) external view returns (address) {
        require(_id < tokenList.length, "ID is too high");
        return address(tokenList[_id].token);
    }

    function getName() external override pure returns (string memory) {
        return "StabilizeStrategyDiggV1";
    }

    function version() external pure returns (string memory) {
        return "1.0";
    }

    function balanceOf() public override view returns (uint256) {
        // This will return the DIGG and DIGG equivalent of WBTC in Digg decimals
        uint256 _diggAmount = tokenList[0].token.balanceOf(address(this));
        uint256 _wBTCAmount = tokenList[1].token.balanceOf(address(this));
        return _diggAmount.add(wbtcInDiggUnits(_wBTCAmount));
    }

    function wbtcInDiggUnits(uint256 amount) internal view returns (uint256) {
        if (amount == 0) {
            return 0;
        }
        amount = amount.mul(1e18).div(10**tokenList[1].decimals); // Normalize the wBTC amount
        uint256 _digg = amount.mul(getWBTCUSDPrice()).div(1e18); // Get the USD value of wBtC
        _digg = _digg.mul(1e18).div(getDiggUSDPrice());
        _digg = _digg.mul(10**tokenList[0].decimals).div(1e18); // Convert to Digg units
        return _digg;
    }

    function diggInWBTCUnits(uint256 amount) internal view returns (uint256) {
        if (amount == 0) {
            return 0;
        }
        // Converts digg into wbtc equivalent
        amount = amount.mul(1e18).div(10**tokenList[0].decimals); // Normalize the digg amount
        uint256 _wbtc = amount.mul(getDiggUSDPrice()).div(1e18); // Get the USD value of digg
        _wbtc = _wbtc.mul(1e18).div(getWBTCUSDPrice());
        _wbtc = _wbtc.mul(10**tokenList[1].decimals).div(1e18); // Convert to wbtc units
        return _wbtc;
    }

    /// @dev Not used
    function balanceOfPool() public override view returns (uint256) {
        return 0;
    }

    function getProtectedTokens() external override view returns (address[] memory) {
        address[] memory protectedTokens = new address[](2);
        protectedTokens[0] = address(tokenList[0].token);
        protectedTokens[1] = address(tokenList[1].token);
        return protectedTokens;
    }

    // Customer active Strategy functions

    // This function will sell one token for another on Sushiswap and Uniswap
    function exchange(
        uint256 _inID,
        uint256 _outID,
        uint256 _amount
    ) internal {
        address _inputToken = address(tokenList[_inID].token);
        address _outputToken = address(tokenList[_outID].token);
        // One route, between DIGG and WBTC on Sushiswap and Uniswap, split based on liquidity of LPs
        address[] memory path = new address[](2);
        path[0] = _inputToken;
        path[1] = _outputToken;

        // Sync Sushiswap pool
        UniswapLikeLPToken lpPool = UniswapLikeLPToken(SUSHISWAP_DIGG_LP);
        lpPool.sync(); // Sync the pool amounts
        // Sync Uniswap pool
        lpPool = UniswapLikeLPToken(UNISWAP_DIGG_LP);
        lpPool.sync(); // Sync the pool amounts

        // Now determine the split between Uni and Sushi
<<<<<<< HEAD
        uint256 uniPercent = tokenList[0].token.balanceOf(address(UNISWAP_DIGG_LP)).mul(DIVISION_FACTOR).div(
            tokenList[0].token.balanceOf(address(UNISWAP_DIGG_LP)).add(tokenList[0].token.balanceOf(address(SUSHISWAP_DIGG_LP)))
=======
        // Amount sold is split between these two biggest liquidity providers to decrease the chance of price inequities between the exchanges
        // This also helps reduce slippage and creates a higher return than using one exchange
        // Look at the total balance of the pooled tokens in Uniswap compared to the total for both exchanges
        uint256 uniPercent = tokenList[0]
            .token
            .balanceOf(address(UNISWAP_DIGG_LP))
            .add(tokenList[1].token.balanceOf(address(UNISWAP_DIGG_LP)))
            .mul(DIVISION_FACTOR)
            .div(
            tokenList[0]
                .token
                .balanceOf(address(UNISWAP_DIGG_LP))
                .add(tokenList[0].token.balanceOf(address(SUSHISWAP_DIGG_LP)))
                .add(tokenList[1].token.balanceOf(address(UNISWAP_DIGG_LP)))
                .add(tokenList[1].token.balanceOf(address(SUSHISWAP_DIGG_LP)))
>>>>>>> 420a8c8d
        );
        uint256 uniAmount = _amount.mul(uniPercent).div(DIVISION_FACTOR);
        _amount = _amount.sub(uniAmount);

        // Make sure selling produces a growth in pooled tokens
        TradeRouter router = TradeRouter(SUSHISWAP_ROUTER_ADDRESS);
        uint256 minAmount = _amount.mul(10**tokenList[_outID].decimals).div(10**tokenList[_inID].decimals); // Trades should always increase balance
        uint256[] memory estimates = router.getAmountsOut(_amount, path);
        uint256 estimate = estimates[estimates.length - 1]; // This is the amount of expected output token
        if (estimate > minAmount) {
            _safeApproveHelper(_inputToken, SUSHISWAP_ROUTER_ADDRESS, _amount);
            router.swapExactTokensForTokens(_amount, minAmount, path, address(this), now.add(60)); // Get output token
        }

        if (uniAmount > 0) {
            // Now try the same on Uniswap
            router = TradeRouter(UNISWAP_ROUTER_ADDRESS);
            minAmount = uniAmount.mul(10**tokenList[_outID].decimals).div(10**tokenList[_inID].decimals); // Trades should always increase balance
            estimates = router.getAmountsOut(uniAmount, path);
            estimate = estimates[estimates.length - 1]; // This is the amount of expected output token
            if (estimate > minAmount) {
                _safeApproveHelper(_inputToken, UNISWAP_ROUTER_ADDRESS, uniAmount);
                router.swapExactTokensForTokens(uniAmount, minAmount, path, address(this), now.add(60)); // Get output token
            }
        }
        return;
    }

    function governancePullSomeCollateral(uint256 _amount) external {
        // This will pull wBTC from the contract by governance
        _onlyGovernance();
        IERC20Upgradeable wbtc = tokenList[1].token;
        uint256 _balance = wbtc.balanceOf(address(this));
        if (_amount <= _balance) {
            wbtc.safeTransfer(governance, _amount);
        }
    }

    // Changeable variables by governance
    function setTradingBatchSize(uint256 _size) external {
        _onlyGovernance();
        tradeBatchSize = _size;
    }

    function setOracleLagTime(uint256 _time) external {
        _onlyAnyAuthorizedParties();
        _maxOracleLag = _time;
    }

    function setStabilizeFee(uint256 _fee) external {
        _onlyGovernance();
        require(_fee <= MAX_FEE, "base-strategy/excessive-stabilize-fee");
        stabilizeFee = _fee;
    }

    function setStabilizeVault(address _vault) external {
        _onlyGovernance();
        require(_vault != address(0), "No vault");
        stabilizeVault = _vault;
    }

    function setDiggExchangeTreasury(address _treasury) external {
        _onlyGovernance();
        require(_treasury != address(0), "No vault");
        diggExchangeTreasury = _treasury;
    }

    function setSellFactorsAndPercents(
        uint256 _dFactor, // This will influence how much digg is sold when the token is in expansion
        uint256 _wFactor, // This will influence how much wbtc is sold when the token is in contraction
        uint256 _wAmplifier, // This will amply the amount of wbtc sold based on the change in the price
        uint256 _mPDigg, // Governance can cap maximum amount of gained digg sold during rebase. 0-100% accepted (0-100000)
        uint256 _mPWBTC // Governance can cap the maximum amount of wbtc sold during rebase. 0-100% accepted (0-100000)
    ) external {
        _onlyGovernanceOrStrategist();
        require(_mPDigg <= 100000 && _mPWBTC <= 100000, "Percents outside range");
        diggSupplyChangeFactor = _dFactor;
        wbtcSupplyChangeFactor = _wFactor;
        wbtcSellAmplificationFactor = _wAmplifier;
        maxGainedDiggSellPercent = _mPDigg;
        maxWBTCSellPercent = _mPWBTC;
    }

    /// ===== Internal Core Implementations =====

    function _onlyNotProtectedTokens(address _asset) internal override {
        require(address(tokenList[0].token) != _asset, "DIGG");
        require(address(tokenList[1].token) != _asset, "WBTC");
    }

    /// @notice No active position
    function _deposit(uint256 _want) internal override {
        // This strategy doesn't do anything when tokens are deposited
    }

    /// @dev No active position to exit, just send all want to controller as per wrapper withdrawAll() function
    function _withdrawAll() internal override {
        // This strategy doesn't do anything when tokens are withdrawn, wBTC stays in strategy until governance decides
        // what to do with it
        // When a user withdraws, it is performed via _withdrawSome
    }

    function _withdrawSome(uint256 _amount) internal override returns (uint256) {
        require(block.number >= strategyLockedUntil, "Unable to withdraw from strategy until certain block");
        // We only have idle DIGG, withdraw from the strategy directly
        // Note: This value is in DIGG fragments

        // Make sure that when the user withdraws, the vaults try to maintain a 1:1 ratio in value
        uint256 _diggEquivalent = wbtcInDiggUnits(tokenList[1].token.balanceOf(address(this)));
        uint256 _diggBalance = tokenList[0].token.balanceOf(address(this));
        uint256 _extraDiggNeeded = 0;
        if (_amount > _diggBalance) {
            _extraDiggNeeded = _amount.sub(_diggBalance);
            _diggBalance = 0;
        } else {
            _diggBalance = _diggBalance.sub(_amount);
        }

        if (_extraDiggNeeded > 0) {
            // Calculate how much digg we need from digg vault
            _diggEquivalent = _diggEquivalent.sub(_extraDiggNeeded);
        }

        if (_diggBalance < _diggEquivalent || _diggEquivalent == 0) {
            // Now balance the vaults
            _extraDiggNeeded = _extraDiggNeeded.add(_diggEquivalent.sub(_diggBalance).div(2));
            // Exchange with the digg treasury to keep this balanced
            uint256 wbtcAmount = diggInWBTCUnits(_extraDiggNeeded);
            if (wbtcAmount > tokenList[1].token.balanceOf(address(this))) {
                wbtcAmount = tokenList[1].token.balanceOf(address(this)); // Make sure we can actual spend it
                _extraDiggNeeded = wbtcInDiggUnits(wbtcAmount);
            }
            _safeApproveHelper(address(tokenList[1].token), diggExchangeTreasury, wbtcAmount);
            // TODO: Badger team needs to develop a contract that holds Digg, can pull wbtc from this contract and return the requested amount of Digg to this address
            DiggTreasury(diggExchangeTreasury).exchangeWBTCForDigg(wbtcAmount, _extraDiggNeeded, address(this)); // Internal no slip treasury exchange
        }

        return _amount;
    }

    // We will separate trades into batches to reduce market slippage
    // Keepers can call this function after rebalancing to sell/buy slowly
    function executeTradeBatch() public whenNotPaused {
        _onlyAuthorizedActors();
        if (tradeAmountLeft == 0) {
            return;
        }

        // Reduce the trade amount left
        uint256 batchSize = tradeBatchSize;
        if (tradeAmountLeft < batchSize) {
            batchSize = tradeAmountLeft;
        }
        tradeAmountLeft = tradeAmountLeft.sub(batchSize);

        if (diggInExpansion == true) {
            // We will be selling digg for wbtc, convert to digg units from normalized
            batchSize = batchSize.mul(10**tokenList[0].decimals).div(1e18);
            uint256 _earned = tokenList[1].token.balanceOf(address(this)); // Get the pre-exchange WBTC balance
            if (batchSize > 0) {
                exchange(0, 1, batchSize); // Sell Digg for wBTC
            }
            _earned = tokenList[1].token.balanceOf(address(this)).sub(_earned);

            if (_earned > 0) {
                // We will distribute some of this wBTC to different parties
                _processFee(address(tokenList[1].token), _earned, performanceFeeGovernance, IController(controller).rewards());
                _processFee(address(tokenList[1].token), _earned, stabilizeFee, stabilizeVault);
            }
        } else {
            // We will be selling wbtc for digg, convert to wbtc units from normalized
            batchSize = batchSize.mul(10**tokenList[1].decimals).div(1e18);
            uint256 _earned = tokenList[0].token.balanceOf(address(this)); // Get the pre-exchange Digg balance
            if (batchSize > 0) {
                exchange(1, 0, batchSize); // Sell WBTC for digg
            }
            _earned = tokenList[0].token.balanceOf(address(this)).sub(_earned);
        }
    }

    function rebalance() external whenNotPaused {
        // Modified the harvest function and called it rebalance
        // This function is called by Keepers post rebase to evaluate what to do with the trade
        // A percent of wbtc earned during expansion goes to rewards pool and stabilize vault
        _onlyAuthorizedActors();
        uint256 currentTotalSupply = tokenList[0].token.totalSupply();
        if (currentTotalSupply != lastDiggTotalSupply) {
            // Rebase has taken place, act on it
            int256 currentPrice = int256(getDiggPrice());
            int256 percentChange = ((currentPrice - int256(lastDiggPrice)) * int256(DIVISION_FACTOR)) / int256(lastDiggPrice);
            if (percentChange > 100000) {
                percentChange = 100000;
            } // We only act on at most 100% change
            if (percentChange < -100000) {
                percentChange = -100000;
            }
            if (currentTotalSupply > lastDiggTotalSupply) {
                diggInExpansion = true;
                // Price is still positive
                // We will sell digg for wbtc

                // Our formula to calculate the amount of digg sold is below
                // digg_supply_change_amount * (digg_supply_change_factor - price_change_percent)
                // If amount is < 0, nothing is sold. The higher the price change, the less is sold
                uint256 sellPercent;
                if (int256(diggSupplyChangeFactor) <= percentChange) {
                    sellPercent = 0;
                } else if (percentChange > 0) {
                    sellPercent = diggSupplyChangeFactor.sub(uint256(percentChange));
                } else {
                    sellPercent = diggSupplyChangeFactor.add(uint256(-percentChange));
                }
                if (sellPercent > maxGainedDiggSellPercent) {
                    sellPercent = maxGainedDiggSellPercent;
                }

                // Get the percentage amount the supply increased by
                uint256 changedDigg = currentTotalSupply.sub(lastDiggTotalSupply).mul(DIVISION_FACTOR).div(lastDiggTotalSupply);
                changedDigg = tokenList[0].token.balanceOf(address(this)).mul(changedDigg).div(DIVISION_FACTOR);
                // This is the amount of Digg gain from the rebase returned

                uint256 _amount = changedDigg.mul(sellPercent).div(DIVISION_FACTOR); // This the amount to sell

                // Normalize sell amount
                _amount = _amount.mul(1e18).div(10**tokenList[0].decimals);
                tradeAmountLeft = _amount;
                executeTradeBatch(); // This will start to trade in batches

                emit TradeState(_amount, percentChange, sellPercent, lastDiggTotalSupply, currentTotalSupply, block.number);
            } else {
                diggInExpansion = false;
                // Price is now negative
                // We will sell wbtc for digg only if price begins to rise again
                if (percentChange > 0) {
                    // Our formula to calculate the percentage of wbtc sold is below
                    // -digg_supply_change_percent * (wbtc_supply_change_factor + price_change_percent * amplication_factor)

                    // First get the digg supply change in positive units
                    uint256 changedDiggPercent = lastDiggTotalSupply.sub(currentTotalSupply).mul(DIVISION_FACTOR).div(lastDiggTotalSupply);

                    // The faster the rise and the larger the negative rebase, the more that is bought
                    uint256 sellPercent = changedDiggPercent
                        .mul(wbtcSupplyChangeFactor.add(uint256(percentChange).mul(wbtcSellAmplificationFactor)))
                        .div(DIVISION_FACTOR);
                    if (sellPercent > maxWBTCSellPercent) {
                        sellPercent = maxWBTCSellPercent;
                    }

                    // We just sell this percentage of wbtc for digg gains
                    uint256 _amount = tokenList[1].token.balanceOf(address(this)).mul(sellPercent).div(DIVISION_FACTOR);

                    //Normalize the amount
                    _amount = _amount.mul(1e18).div(10**tokenList[1].decimals);
                    tradeAmountLeft = _amount;
                    executeTradeBatch();

                    emit TradeState(_amount, percentChange, sellPercent, lastDiggTotalSupply, currentTotalSupply, block.number);
                } else {
                    tradeAmountLeft = 0; // Do not trade
                    emit NoTrade(block.number);
                }
            }
            lastDiggPrice = uint256(currentPrice);
            lastDiggTotalSupply = currentTotalSupply;
        } else {
            emit NoTrade(block.number);
        }
    }
}<|MERGE_RESOLUTION|>--- conflicted
+++ resolved
@@ -1417,10 +1417,6 @@
         lpPool.sync(); // Sync the pool amounts
 
         // Now determine the split between Uni and Sushi
-<<<<<<< HEAD
-        uint256 uniPercent = tokenList[0].token.balanceOf(address(UNISWAP_DIGG_LP)).mul(DIVISION_FACTOR).div(
-            tokenList[0].token.balanceOf(address(UNISWAP_DIGG_LP)).add(tokenList[0].token.balanceOf(address(SUSHISWAP_DIGG_LP)))
-=======
         // Amount sold is split between these two biggest liquidity providers to decrease the chance of price inequities between the exchanges
         // This also helps reduce slippage and creates a higher return than using one exchange
         // Look at the total balance of the pooled tokens in Uniswap compared to the total for both exchanges
@@ -1436,7 +1432,6 @@
                 .add(tokenList[0].token.balanceOf(address(SUSHISWAP_DIGG_LP)))
                 .add(tokenList[1].token.balanceOf(address(UNISWAP_DIGG_LP)))
                 .add(tokenList[1].token.balanceOf(address(SUSHISWAP_DIGG_LP)))
->>>>>>> 420a8c8d
         );
         uint256 uniAmount = _amount.mul(uniPercent).div(DIVISION_FACTOR);
         _amount = _amount.sub(uniAmount);
