import pytest
from brownie import (
    accounts,
    interface,
    MockVault,
    BadgerBridgeAdapter,
    CurveSwapStrategy,
    CurveTokenWrapper,
)

from helpers.constants import AddressZero
from helpers.registry import registry
from config.badger_config import badger_config
from scripts.systems.badger_system import connect_badger
from scripts.systems.bridge_system import connect_bridge
from scripts.systems.swap_system import connect_swap


# Curve lp tokens
RENBTC = "0x49849C98ae39Fff122806C06791Fa73784FB3675"
TBTC = "0x64eda51d3Ad40D56b9dFc5554E06F94e1Dd786Fd"
SBTC = "0x075b1bb99792c9E1041bA13afEf80C91a1e70fB3"
# Bridge mock vaults for testing.
# Schema is (in token addr, vault name, vault symbol, vault token addr)
BRIDGE_VAULTS = [
    # TODO: When bridge adapter addr is approved, can test
    # directly against badger sett contracts.
    {
        "inToken": registry.tokens.renbtc,
        "outToken": registry.tokens.renbtc,
        "id": "native.renCrv",
        "symbol": "bcrvrenBTC",
        "token": RENBTC,
        "address": "0x6dEf55d2e18486B9dDfaA075bc4e4EE0B28c1545",
        "upgrade": True,
    },
    {
        "inToken": registry.tokens.renbtc,
        "outToken": registry.tokens.renbtc,
        "id": "native.tbtcCrv",
        "symbol": "bcrvtBTC",
        "token": TBTC,
        "address": "0xb9D076fDe463dbc9f915E5392F807315Bf940334",
        "upgrade": True,
    },
    {
        "inToken": registry.tokens.renbtc,
        "outToken": registry.tokens.renbtc,
        "id": "native.sbtcCrv",
        "symbol": "bcrvsBTC",
        "token": SBTC,
        "address": "0xd04c48A53c111300aD41190D63681ed3dAd998eC",
        "upgrade": True,
    },
    {
        "inToken": registry.tokens.wbtc,
        "outToken": registry.tokens.wbtc,
        "id": "yearn.wbtc",
        "symbol": "byvwBTC",
        "token": registry.tokens.wbtc,
        "address": "0x4b92d19c11435614cd49af1b589001b7c08cd4d5",
        "upgrade": False,
    },
]


# Tests mint/burn to/from crv sett.
# We create a mock vault for each pool token.
@pytest.mark.parametrize(
    "vault",
    BRIDGE_VAULTS,
)
def test_bridge_vault(vault):
    badger = connect_badger(badger_config.prod_json)
    bridge = connect_bridge(badger, badger_config.prod_json)
    swap = connect_swap(badger_config.prod_json)
    bridge.add_existing_swap(swap)
    _deploy_bridge_mocks(badger, bridge)

    slippage = 0.03
    amount = 1 * 10 ** 8

    v = vault["address"]
<<<<<<< HEAD
    if v == AddressZero:
        v = MockVault.deploy(
            vault["id"], vault["symbol"], vault["token"], {"from": badger.deployer}
        ).address
        # Must approve mock vaults to mint/burn to/from.
        bridge.adapter.setVaultApproval(
            v,
            True,
            {"from": badger.devMultisig},
        )
    else:
        badger.sett_system.vaults[vault["id"]].approveContractAccess(
            bridge.adapter,
            {"from": badger.devMultisig},
        )

=======
>>>>>>> 0649e0fd
    # TODO: Can interleave these mints/burns.
    for accIdx in range(10, 12):
        account = accounts[accIdx]
        for i in range(0, 2):
            balanceBefore = interface.IERC20(v).balanceOf(account)

            bridge.adapter.mint(
                vault["inToken"],
                slippage * 10 ** 4,
                account.address,
                v,
                amount,
                # Darknode args hash/sig optional since gateway is mocked.
                "",
                "",
                {"from": account},
            )
            balance = interface.IERC20(v).balanceOf(account)
            assert balance > balanceBefore

            interface.IERC20(v).approve(
                bridge.adapter.address,
                balance,
                {"from": account},
            )
            # Approve mock gateway for transfer of underlying token for "mock" burns.
            # NB: In the real world, burns don't require approvals as it's just
            # an internal update the the user's token balance.
            interface.IERC20(registry.tokens.renbtc).approve(
                bridge.mocks.BTC.gateway, balance, {"from": bridge.adapter}
            )
            bridge.adapter.burn(
                vault["outToken"],
                v,
                slippage * 10 ** 4,
                account.address,
                balance,
                {"from": account},
            )

            assert interface.IERC20(v).balanceOf(account) == 0


# Tests swap router failures and wbtc mint/burn.
def test_bridge_basic_swap_fail():
    renbtc = registry.tokens.renbtc
    wbtc = registry.tokens.wbtc

    badger = connect_badger(badger_config.prod_json)
    bridge = connect_bridge(badger, badger_config.prod_json)
    swap = connect_swap(badger_config.prod_json)
    bridge.add_existing_swap(swap)
    _upgrade_bridge(badger, bridge)
    _deploy_bridge_mocks(badger, bridge)

    # NB: If true, fails during router opimizeSwap() call, otherwise the underlying strategy fails.
    for router_fail in [True, False]:
        _deploy_swap_mocks(badger, bridge, swap, router_fail=router_fail)

        # .1% slippage
        slippage = 0.001
        amount = 1 * 10 ** 8

        for accIdx in range(10, 12):
            account = accounts[accIdx]
            for i in range(0, 2):
                balanceBefore = interface.IERC20(renbtc).balanceOf(account)
                # Test mints
                bridge.adapter.mint(
                    wbtc,
                    slippage * 10 ** 4,
                    account.address,
                    AddressZero,  # No vault.
                    amount,
                    # Darknode args hash/sig optional since gateway is mocked.
                    "",
                    "",
                    {"from": account},
                )
                assert interface.IERC20(renbtc).balanceOf(account) > balanceBefore
                # NB: User should not receive any wbtc but rather renbtc as part
                # of the fallback mechanism.
                assert interface.IERC20(wbtc).balanceOf(account) == 0


# Tests swap router and wbtc mint/burn.
def test_bridge_basic():
    renbtc = registry.tokens.renbtc
    wbtc = registry.tokens.wbtc

    badger = connect_badger(badger_config.prod_json)
    bridge = connect_bridge(badger, badger_config.prod_json)
    swap = connect_swap(badger_config.prod_json)
    bridge.add_existing_swap(swap)
    _deploy_bridge_mocks(badger, bridge)

    router = swap.router
    # 3% slippage
    slippage = 0.03
    amount = 1 * 10 ** 8
    # Test estimating slippage from a random account for wbtc <-> renbtc swaps.
    _assert_swap_slippage(
        router,
        renbtc,
        wbtc,
        amount,
        slippage,
    )
    _assert_swap_slippage(
        router,
        wbtc,
        renbtc,
        amount,
        slippage,
    )

    for accIdx in range(10, 12):
        account = accounts[accIdx]
        for i in range(0, 2):
            balanceBefore = interface.IERC20(wbtc).balanceOf(account)
            # Test mints
            bridge.adapter.mint(
                wbtc,
                slippage * 10 ** 4,
                account.address,
                AddressZero,  # No vault.
                amount,
                # Darknode args hash/sig optional since gateway is mocked.
                "",
                "",
                {"from": account},
            )
            assert interface.IERC20(wbtc).balanceOf(account) > balanceBefore

            # Test burns
            balance = interface.IERC20(wbtc).balanceOf(account)
            interface.IERC20(wbtc).approve(bridge.adapter, balance, {"from": account})
            # Approve mock gateway for transfer of underlying token for "mock" burns.
            # NB: In the real world, burns don't require approvals as it's
            # just an internal update the the user's token balance.
            interface.IERC20(renbtc).approve(
                bridge.mocks.BTC.gateway,
                balance,
                {"from": bridge.adapter},
            )

            bridge.adapter.burn(
                wbtc,
                AddressZero,  # No vault.
                slippage * 10 ** 4,
                account.address,
                balance,
                {"from": account},
            )
            assert interface.IERC20(wbtc).balanceOf(account) == 0


def test_bridge_sweep():
    renbtc = registry.tokens.renbtc
    wbtc = registry.tokens.wbtc

    badger = connect_badger(badger_config.prod_json)
    bridge = connect_bridge(badger, badger_config.prod_json)

    # Send both renbtc and wbtc to bridge adapter and test sweep.
    for (whale, token) in [
        (registry.whales.renbtc.whale, interface.IERC20(renbtc)),
        (registry.whales.wbtc.whale, interface.IERC20(wbtc)),
    ]:
        token.transfer(
            bridge.adapter,
            token.balanceOf(whale),
            {"from": whale},
        )
        # Can be called from any account, should always send to governance.
        beforeBalance = token.balanceOf(badger.devMultisig)
        bridge.adapter.sweep({"from": badger.devMultisig})
        assert token.balanceOf(badger.devMultisig) > beforeBalance


def _assert_swap_slippage(router, fromToken, toToken, amountIn, slippage):
    # Should be accessible from a random account.
    account = accounts[8]
    (strategyAddr, amountOut) = router.optimizeSwap.call(
        fromToken,
        toToken,
        amountIn,
        {"from": account},
    )
    assert (1 - (amountOut / amountIn)) < slippage
    strategy = interface.ISwapStrategy(strategyAddr)
    # Redundant slippage check, but just to be sure.
    amountOut = strategy.estimateSwapAmount.call(
        fromToken,
        toToken,
        amountIn,
        {"from": account},
    )
    assert (1 - (amountOut / amountIn)) < slippage


def _deploy_bridge_mocks(badger, bridge):
    # NB: Deploy/use mock gateway
    bridge.deploy_mocks()
    bridge.adapter.setRegistry(
        bridge.mocks.registry,
        {"from": badger.devMultisig},
    )


def _deploy_swap_mocks(badger, bridge, swap, router_fail=False):
    swap.deploy_mocks(router_fail=router_fail)
    bridge.adapter.setRouter(swap.mocks.router, {"from": badger.devMultisig})


def _upgrade_swap(badger, swap):
    badger.deploy_logic("CurveSwapStrategy", CurveSwapStrategy)
    logic = badger.logic["CurveSwapStrategy"]
    badger.devProxyAdmin.upgrade(
        swap.strategies.curve,
        logic,
        {"from": badger.governanceTimelock},
    )


def _upgrade_bridge(badger, bridge):
    badger.deploy_logic("BadgerBridgeAdapter", BadgerBridgeAdapter)
    logic = badger.logic["BadgerBridgeAdapter"]
    badger.devProxyAdmin.upgrade(
        bridge.adapter,
        logic,
        {"from": badger.governanceTimelock},
    )

    badger.deploy_logic("CurveTokenWrapper", CurveTokenWrapper)
    logic = badger.logic["CurveTokenWrapper"]
    bridge.adapter.setCurveTokenWrapper(logic, {"from": badger.devMultisig})<|MERGE_RESOLUTION|>--- conflicted
+++ resolved
@@ -81,25 +81,6 @@
     amount = 1 * 10 ** 8
 
     v = vault["address"]
-<<<<<<< HEAD
-    if v == AddressZero:
-        v = MockVault.deploy(
-            vault["id"], vault["symbol"], vault["token"], {"from": badger.deployer}
-        ).address
-        # Must approve mock vaults to mint/burn to/from.
-        bridge.adapter.setVaultApproval(
-            v,
-            True,
-            {"from": badger.devMultisig},
-        )
-    else:
-        badger.sett_system.vaults[vault["id"]].approveContractAccess(
-            bridge.adapter,
-            {"from": badger.devMultisig},
-        )
-
-=======
->>>>>>> 0649e0fd
     # TODO: Can interleave these mints/burns.
     for accIdx in range(10, 12):
         account = accounts[accIdx]
