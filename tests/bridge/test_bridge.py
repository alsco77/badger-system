import pytest
from brownie import (
    accounts,
    interface,
    MockVault,
)

<<<<<<< HEAD
from helpers.registry import registry
from config.badger_config import badger_config
from scripts.systems.bridge_minimal import deploy_bridge_minimal
token_registry = registry.tokens
=======
from helpers.constants import AddressZero
from helpers.registry import registry
from config.badger_config import badger_config
from scripts.systems.badger_system import connect_badger
from scripts.systems.bridge_system import connect_bridge
from scripts.systems.swap_system import connect_swap
>>>>>>> 0359f293


# Curve lp tokens
RENBTC = "0x49849C98ae39Fff122806C06791Fa73784FB3675"
TBTC = "0x64eda51d3Ad40D56b9dFc5554E06F94e1Dd786Fd"
SBTC = "0x075b1bb99792c9E1041bA13afEf80C91a1e70fB3"
# Bridge mock vaults for testing.
# Schema is (in token addr, vault name, vault symbol, vault token addr)
BRIDGE_VAULTS = [
    # TODO: When bridge adapter addr is approved, can test
    # directly against badger sett contracts.
    {
        "inToken": registry.tokens.renbtc,
        "outToken": registry.tokens.renbtc,
        "id": "native.renCrv",
        "symbol": "bcrvrenBTC",
        "token": RENBTC,
        "address": "0x6dEf55d2e18486B9dDfaA075bc4e4EE0B28c1545",
        "upgrade": True,
    },
    {
        "inToken": registry.tokens.renbtc,
        "outToken": registry.tokens.renbtc,
        "id": "native.tbtcCrv",
        "symbol": "bcrvtBTC",
        "token": TBTC,
        "address": "0xb9D076fDe463dbc9f915E5392F807315Bf940334",
        "upgrade": True,
    },
    {
        "inToken": registry.tokens.renbtc,
        "outToken": registry.tokens.renbtc,
        "id": "native.sbtcCrv",
        "symbol": "bcrvsBTC",
        "token": SBTC,
        "address": "0xd04c48A53c111300aD41190D63681ed3dAd998eC",
        "upgrade": True,
    },
    {
        "inToken": registry.tokens.wbtc,
        "outToken": registry.tokens.wbtc,
        # NB: Only deployed to BSC right now. We're testing w/ mock.
        "id": "native.test",
        "symbol": "bwBTC",
        "token": registry.tokens.wbtc,
        "address": AddressZero,
        "upgrade": False,
    },
]


# Tests mint/burn to/from crv sett.
# We create a mock vault for each pool token.
@pytest.mark.parametrize(
    "vault", BRIDGE_VAULTS,
)
def test_bridge_vault(vault):
    badger = connect_badger(badger_config.prod_json)
    bridge = connect_bridge(badger, badger_config.prod_json)
    swap = connect_swap(badger_config.prod_json)
    swap.configure_strategies_grant_swapper_role(bridge.adapter)
    _deploy_mocks(badger, bridge)

    slippage = .03
    amount = 1 * 10**8

    v = vault["address"]
    if v == AddressZero:
        v = MockVault.deploy(
            vault["id"],
            vault["symbol"],
            vault["token"],
            {"from": badger.deployer}
        ).address
        # Must approve mock vaults to mint/burn to/from.
        bridge.adapter.setVaultApproval(
            v,
            True,
            {"from": badger.devMultisig},
        )
    else:
        badger.sett_system.vaults[vault["id"]].approveContractAccess(
            bridge.adapter,
            {"from": badger.devMultisig},
        )

    # TODO: Can interleave these mints/burns.
    for accIdx in range(10, 12):
        account = accounts[accIdx]
        for i in range(0, 2):
            balanceBefore = interface.IERC20(v).balanceOf(account)

            bridge.adapter.mint(
                vault["inToken"],
                slippage * 10**4,
                account.address,
                v,
                amount,
                # Darknode args hash/sig optional since gateway is mocked.
                "",
                "",
                {"from": account},
            )
            balance = interface.IERC20(v).balanceOf(account)
            assert balance > balanceBefore

            interface.IERC20(v).approve(
                bridge.adapter.address,
                balance,
                {"from": account},
            )
            # Approve mock gateway for transfer of underlying token for "mock" burns.
            # NB: In the real world, burns don't require approvals as it's just
            # an internal update the the user's token balance.
            interface.IERC20(registry.tokens.renbtc).approve(
                bridge.mocks.BTC.gateway,
                balance,
                {"from": bridge.adapter}
            )
            bridge.adapter.burn(
                vault["outToken"],
                v,
                slippage * 10**4,
                account.address,
                balance,
                {"from": account},
            )

            assert interface.IERC20(v).balanceOf(account) == 0


# Tests swap router and wbtc mint/burn.
def test_bridge_basic():
    renbtc = registry.tokens.renbtc
    wbtc = registry.tokens.wbtc

    badger = connect_badger(badger_config.prod_json)
    bridge = connect_bridge(badger, badger_config.prod_json)
    swap = connect_swap(badger_config.prod_json)
    swap.configure_strategies_grant_swapper_role(bridge.adapter)
    _deploy_mocks(badger, bridge)

    router = swap.router
    # 3% slippage
    slippage = .03
    amount = 1 * 10**8
    # Test estimating slippage from a random account for wbtc <-> renbtc swaps.
    _assert_swap_slippage(
        router,
        renbtc,
        wbtc,
        amount,
        slippage,
    )
    _assert_swap_slippage(
        router,
        wbtc,
        renbtc,
        amount,
        slippage,
    )

    for accIdx in range(10, 12):
        account = accounts[accIdx]
        for i in range(0, 2):
            balanceBefore = interface.IERC20(wbtc).balanceOf(account)
            # Test mints
            bridge.adapter.mint(
                wbtc,
                slippage * 10**4,
                account.address,
                AddressZero,  # No vault.
                amount,
                # Darknode args hash/sig optional since gateway is mocked.
                "",
                "",
                {"from": account},
            )
            assert interface.IERC20(wbtc).balanceOf(account) > balanceBefore

            # Test burns
            balance = interface.IERC20(wbtc).balanceOf(account)
            interface.IERC20(wbtc).approve(bridge.adapter, balance, {"from": account})
            # Approve mock gateway for transfer of underlying token for "mock" burns.
            # NB: In the real world, burns don't require approvals as it's
            # just an internal update the the user's token balance.
            interface.IERC20(renbtc).approve(
                bridge.mocks.BTC.gateway,
                balance,
                {"from": bridge.adapter},
            )

            bridge.adapter.burn(
                wbtc,
                AddressZero,  # No vault.
                slippage * 10**4,
                account.address,
                balance,
                {"from": account},
            )
            assert interface.IERC20(wbtc).balanceOf(account) == 0


def _assert_swap_slippage(router, fromToken, toToken, amountIn, slippage):
    # Should be accessible from a random account.
    account = accounts[8]
    (strategyAddr, amountOut) = router.optimizeSwap.call(
        fromToken,
        toToken,
        amountIn,
        {"from": account},
    )
    assert (1 - (amountOut / amountIn)) < slippage
    strategy = interface.ISwapStrategy(strategyAddr)
    # Redundant slippage check, but just to be sure.
    amountOut = strategy.estimateSwapAmount.call(
        fromToken,
        toToken,
        amountIn,
        {"from": account},
    )
    assert (1 - (amountOut / amountIn)) < slippage


def _deploy_mocks(badger, bridge):
    # NB: Deploy/use mock gateway
    bridge.deploy_mocks()
    bridge.adapter.setRegistry(
        bridge.mocks.registry,
        {"from": badger.devMultisig},
    )<|MERGE_RESOLUTION|>--- conflicted
+++ resolved
@@ -5,19 +5,12 @@
     MockVault,
 )
 
-<<<<<<< HEAD
-from helpers.registry import registry
-from config.badger_config import badger_config
-from scripts.systems.bridge_minimal import deploy_bridge_minimal
-token_registry = registry.tokens
-=======
 from helpers.constants import AddressZero
 from helpers.registry import registry
 from config.badger_config import badger_config
 from scripts.systems.badger_system import connect_badger
 from scripts.systems.bridge_system import connect_bridge
 from scripts.systems.swap_system import connect_swap
->>>>>>> 0359f293
 
 
 # Curve lp tokens
