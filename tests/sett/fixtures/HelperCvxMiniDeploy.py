--- conflicted
+++ resolved
@@ -15,27 +15,7 @@
         return (params, want)
 
     def post_vault_deploy_setup(self, deploy=True):
-<<<<<<< HEAD
-        # Deploy during simulation while contracts get deployed:
-        if not deploy:
-            self.want = sett_config.helper.cvx.params.want
-
-            self.controller = self.badger.sett_system.controllers["native"]
-
-            self.vault = self.badger.deploy_sett(
-                self.key,
-                self.want,
-                self.controller,
-                governance=self.governance,
-                strategist=self.strategist,
-                keeper=self.keeper,
-                guardian=self.guardian,
-                sett_type=SettType.DEFAULT,
-            )
-        else:
-=======
         if deploy:
->>>>>>> a5065f8c
             distribute_from_whales(self.deployer, 1)
 
     def post_deploy_setup(self, deploy):
@@ -60,48 +40,6 @@
 
         self.controller = interface.IController(self.vault.controller())
 
-<<<<<<< HEAD
-        contract = StrategyCvxHelper.deploy({"from": self.deployer})
-        self.strategy = deploy_proxy(
-            "StrategyCvxHelper",
-            StrategyCvxHelper.abi,
-            contract.address,
-            web3.toChecksumAddress(self.badger.devProxyAdmin.address),
-            contract.initialize.encode_input(
-                self.governance.address,
-                self.strategist.address,
-                self.controller.address,
-                self.keeper.address,
-                self.guardian.address,
-                [
-                    params.performanceFeeGovernance,
-                    params.performanceFeeStrategist,
-                    params.withdrawalFee,
-                ],
-            ),
-            self.deployer,
-        )
-
-        self.badger.sett_system.strategies[self.key] = self.strategy
-
-        assert self.controller.address == self.strategy.controller()
-
-        timelock = accounts.at("0x21CF9b77F88Adf8F8C98d7E33Fe601DC57bC0893", force=True)
-
-        self.controller.approveStrategy(
-            self.strategy.want(), self.strategy.address, {"from": timelock}
-        )
-        self.controller.setStrategy(
-            self.strategy.want(), self.strategy.address, {"from": timelock}
-        )
-
-        # Add vault to controller for want
-        self.controller.setVault(
-            self.vault.token(), self.vault.address, {"from": timelock}
-        )
-
-        assert self.controller.strategies(self.vault.token()) == self.strategy.address
-=======
         # Add strategy to controller for want
         self.controller.approveStrategy(self.strategy.want(), self.strategy.address, {"from": self.governance})
         self.controller.setStrategy(self.strategy.want(), self.strategy.address, {"from": self.governance})
@@ -131,4 +69,3 @@
         guestlist.setGuests(addresses, invited, {"from": owner})
         guestlist.setUserDepositCap(MaxUint256, {"from": owner})
         guestlist.setTotalDepositCap(MaxUint256, {"from": owner})
->>>>>>> a5065f8c
