from helpers.token_utils import distribute_test_ether
from helpers.time_utils import days
import brownie
import pytest
from brownie import *
from helpers.constants import *
from helpers.sett.SnapshotManager import SnapshotManager
from tests.conftest import badger_single_sett, settsToRun
from tests.helpers import distribute_from_whales, getTokenMetadata
from tests.test_recorder import EventRecord, TestRecorder
from rich.console import Console

<<<<<<< HEAD
settsToRun = [
    "native.badger",
    "native.renCrv",
    "native.sbtcCrv",
    "native.tbtcCrv",
    # "pickle.renCrv",
    "harvest.renCrv",
    "native.uniBadgerWbtc",
    "sushi.sushiBadgerWBtc"
]
=======
console = Console()
>>>>>>> e9862a0c

# @pytest.mark.skip()
@pytest.mark.parametrize(
    "settId", settsToRun,
)
def test_deposit_withdraw_single_user_flow(settId):
    badger = badger_single_sett(settId)
    sett = badger.getSett(settId)
    strategy = badger.getStrategy(settId)
    want = badger.getStrategyWant(settId)
    deployer = badger.deployer
    keeper = badger.keeper

    snap = SnapshotManager(badger, settId)

    randomUser = accounts[6]

    # Deposit
    assert want.balanceOf(deployer) > 0

    depositAmount = int(want.balanceOf(deployer) * 0.8)
    assert depositAmount > 0

    want.approve(sett, MaxUint256, {"from": deployer})
    snap.settDeposit(depositAmount, {"from": deployer})

    # Earn
    with brownie.reverts("onlyAuthorizedActors"):
        sett.earn({"from": randomUser})

    min = sett.min()
    max = sett.max()
    remain = max - min

    snap.settEarn({"from": keeper})

    chain.sleep(15)
    chain.mine(1)

    snap.settWithdraw(depositAmount // 2, {"from": deployer})

    chain.sleep(10000)
    chain.mine(1)

    snap.settWithdraw(depositAmount // 2 - 1, {"from": deployer})


# @pytest.mark.skip()
@pytest.mark.parametrize(
    "settId", settsToRun,
)
def test_single_user_harvest_flow(settId):
    suiteName = "test_single_user_harvest_flow" + ": " + settId
    testRecorder = TestRecorder(suiteName)

    badger = badger_single_sett(settId)
    controller = badger.getController(settId)
    sett = badger.getSett(settId)
    strategy = badger.getStrategy(settId)
    want = badger.getStrategyWant(settId)

    keeper = accounts.at(strategy.keeper(), force=True)

    snap = SnapshotManager(badger, settId)

    deployer = badger.deployer
    randomUser = accounts[6]

    tendable = strategy.isTendable()

    startingBalance = want.balanceOf(deployer)

    depositAmount = startingBalance // 2
    assert startingBalance >= depositAmount
    assert startingBalance >= 0

    # Deposit
    want.approve(sett, MaxUint256, {"from": deployer})
    snap.settDeposit(depositAmount, {"from": deployer})
    
    assert want.balanceOf(sett) > 0
    print('want.balanceOf(sett)', want.balanceOf(sett))

    # Earn
    snap.settEarn({"from": keeper})

    if tendable:
        with brownie.reverts("onlyAuthorizedActors"):
            strategy.tend({"from": randomUser})

        snap.settTend({"from": keeper})

    chain.sleep(days(0.5))
    chain.mine()

    if tendable:
        snap.settTend({"from": keeper})

    chain.sleep(days(1))
    chain.mine()

    with brownie.reverts("onlyAuthorizedActors"):
        strategy.harvest({"from": randomUser})

    snap.settHarvest({"from": keeper})

    chain.sleep(days(1))
    chain.mine()

    if tendable:
        snap.settTend({"from": keeper})

    chain.sleep(days(3))
    chain.mine()

    snap.settHarvest({"from": keeper})

    snap.settWithdrawAll({"from": deployer})


@pytest.mark.skip()
@pytest.mark.parametrize("settId", settsToRun)
def test_migrate_single_user(settId):
    badger = badger_single_sett(settId)
    controller = badger.getController(settId)
    sett = badger.getSett(settId)
    strategy = badger.getStrategy(settId)
    want = badger.getStrategyWant(settId)

    strategist = accounts.at(strategy.strategist(), force=True)

    deployer = badger.deployer
    randomUser = accounts[6]

    snap = SnapshotManager(badger, settId)

    startingBalance = want.balanceOf(deployer)
    depositAmount = startingBalance // 2
    assert startingBalance >= depositAmount

    # Deposit
    want.approve(sett, MaxUint256, {"from": deployer})
    snap.settDeposit(depositAmount, {"from": deployer})

    chain.sleep(15)
    chain.mine()

    sett.earn({"from": strategist})

    chain.snapshot()

    # Test no harvests
    chain.sleep(days(2))
    chain.mine()

    before = {"settWant": want.balanceOf(sett), "stratWant": strategy.balanceOf()}

    with brownie.reverts():
        controller.withdrawAll(strategy.want(), {"from": randomUser})

    controller.withdrawAll(strategy.want(), {"from": deployer})

    after = {"settWant": want.balanceOf(sett), "stratWant": strategy.balanceOf()}

    assert after["settWant"] > before["settWant"]
    assert after["stratWant"] < before["stratWant"]
    assert after["stratWant"] == 0

    # Test tend only
    if strategy.isTendable():
        chain.revert()

        chain.sleep(days(2))
        chain.mine()

        strategy.tend({"from": deployer})

        before = {"settWant": want.balanceOf(sett), "stratWant": strategy.balanceOf()}

        with brownie.reverts():
            controller.withdrawAll(strategy.want(), {"from": randomUser})

        controller.withdrawAll(strategy.want(), {"from": deployer})

        after = {"settWant": want.balanceOf(sett), "stratWant": strategy.balanceOf()}

        assert after["settWant"] > before["settWant"]
        assert after["stratWant"] < before["stratWant"]
        assert after["stratWant"] == 0

    # Test harvest, with tend if tendable
    chain.revert()

    chain.sleep(days(1))
    chain.mine()

    if strategy.isTendable():
        strategy.tend({"from": deployer})

    chain.sleep(days(1))
    chain.mine()

    before = {
        "settWant": want.balanceOf(sett),
        "stratWant": strategy.balanceOf(),
        "rewardsWant": want.balanceOf(controller.rewards()),
    }

    with brownie.reverts():
        controller.withdrawAll(strategy.want(), {"from": randomUser})

    controller.withdrawAll(strategy.want(), {"from": deployer})

    after = {"settWant": want.balanceOf(sett), "stratWant": strategy.balanceOf()}

    assert after["settWant"] > before["settWant"]
    assert after["stratWant"] < before["stratWant"]
    assert after["stratWant"] == 0


@pytest.mark.skip()
@pytest.mark.parametrize("settId", settsToRun)
def test_withdraw_other(settId):
    """
    - Controller should be able to withdraw other tokens
    - Controller should not be able to withdraw core tokens
    - Non-controller shouldn't be able to do either
    """
    badger = badger_single_sett(settId)
    controller = badger.getController(settId)
    sett = badger.getSett(settId)
    strategy = badger.getStrategy(settId)
    want = badger.getStrategyWant(settId)

    deployer = badger.deployer
    randomUser = accounts[6]

    startingBalance = want.balanceOf(deployer)

    depositAmount = Wei("1 ether")
    print(getTokenMetadata(want.address), startingBalance)
    assert startingBalance >= depositAmount

    # Deposit
    want.approve(sett, MaxUint256, {"from": deployer})
    sett.deposit(depositAmount, {"from": deployer})
    after = sett_snapshot(sett, strategy, deployer)

    chain.sleep(15)
    chain.mine()

    sett.earn({"from": deployer})

    chain.sleep(days(0.5))
    chain.mine()

    if strategy.isTendable():
        strategy.tend({"from": deployer})

    strategy.harvest({"from": deployer})

    chain.sleep(days(0.5))
    chain.mine()

    mockAmount = Wei("1000 ether")
    mockToken = MockToken.deploy({"from": deployer})
    mockToken.initialize([strategy], [mockAmount], {"from": deployer})

    assert mockToken.balanceOf(strategy) == mockAmount

    # Should not be able to withdraw protected tokens
    protectedTokens = strategy.getProtectedTokens()
    for token in protectedTokens:
        with brownie.reverts():
            controller.inCaseStrategyTokenGetStuck(strategy, token, {"from": deployer})

    # Should send balance of non-protected token to sender
    controller.inCaseStrategyTokenGetStuck(strategy, mockToken, {"from": deployer})

    with brownie.reverts():
        controller.inCaseStrategyTokenGetStuck(
            strategy, mockToken, {"from": randomUser}
        )

    assert mockToken.balanceOf(controller) == mockAmount


@pytest.mark.skip()
@pytest.mark.parametrize("settId", settsToRun)
def test_single_user_harvest_flow_remove_fees(settId):
    suiteName = "test_single_user_harvest_flow_remove_fees" + ": " + settId
    testRecorder = TestRecorder(suiteName)

    badger = badger_single_sett(settId)
    controller = badger.getController(settId)
    sett = badger.getSett(settId)
    strategy = badger.getStrategy(settId)
    want = badger.getStrategyWant(settId)

    deployer = badger.deployer
    randomUser = accounts[6]

    tendable = strategy.isTendable()

    startingBalance = want.balanceOf(deployer)

    depositAmount = Wei("1 ether")
    assert startingBalance >= depositAmount

    # Deposit
    before = sett_snapshot(sett, strategy, deployer)
    want.approve(sett, MaxUint256, {"from": deployer})
    sett.deposit(depositAmount, {"from": deployer})
    after = sett_snapshot(sett, strategy, deployer)

    confirm_deposit(before, after, deployer, depositAmount)

    # Earn
    before = sett_snapshot(sett, strategy, deployer)
    sett.earn({"from": deployer})
    after = sett_snapshot(sett, strategy, deployer)

    confirm_earn(before, after)

    chain.sleep(days(0.5))
    chain.mine()

    if tendable:
        before = sett_snapshot(sett, strategy, deployer)
        tx = strategy.tend({"from": deployer})
        after = sett_snapshot(sett, strategy, deployer)
        testRecorder.add_record(EventRecord("Tend", tx.events, tx.timestamp))

        confirm_tend(before, after, deployer)

    chain.sleep(days(1))
    chain.mine()

    with brownie.reverts("onlyAuthorizedActors"):
        strategy.harvest({"from": randomUser})

    before = sett_snapshot(sett, strategy, deployer)
    tx = strategy.harvest({"from": deployer})
    after = sett_snapshot(sett, strategy, deployer)
    testRecorder.add_record(EventRecord("Harvest", tx.events, tx.timestamp))
    testRecorder.print_to_file(suiteName + ".json")

    confirm_harvest(before, after, deployer)

    after_harvest = sett_snapshot(sett, strategy, deployer)

    # Harvesting on the HarvestMetaFarm does not increase the underlying position, it sends rewards to the rewardsTree
    # For HarvestMetaFarm, we expect FARM rewards to be distributed to rewardsTree
    if settId == "harvest.renCrv":
        assert want.balanceOf(controller.rewards() > 0)

    # For most Setts, harvesting should increase the underlying position
    else:
        assert want.balanceOf(controller.rewards() > 0)

    chain.sleep(days(1))
    chain.mine()

    if tendable:
        tx = strategy.tend({"from": deployer})
        testRecorder.add_record(EventRecord("Tend", tx.events, tx.timestamp))

    chain.sleep(days(3))
    chain.mine()

    before_harvest = sett_snapshot(sett, strategy, deployer)
    tx = strategy.harvest({"from": deployer})
    after_harvest = sett_snapshot(sett, strategy, deployer)
    testRecorder.add_record(EventRecord("Harvest", tx.events, tx.timestamp))

    harvested = tx.events["Harvest"][0]["harvested"]
    if settId != "harvest.renCrv":
        assert harvested > 0
        assert (
            after_harvest.sett.pricePerFullShare > before_harvest.sett.pricePerFullShare
        )
        assert after_harvest.strategy.balanceOf > before_harvest.strategy.balanceOf

    sett.withdrawAll({"from": deployer})

    endingBalance = want.balanceOf(deployer)

    report = {
        "time": "4 days",
        "gains": endingBalance - startingBalance,
        "gainsPercentage": (endingBalance - startingBalance) / startingBalance,
    }

    # testRecorder.add_record(EventRecord("Final Report", report, 0))
    testRecorder.print_to_file(suiteName + ".json")<|MERGE_RESOLUTION|>--- conflicted
+++ resolved
@@ -10,20 +10,7 @@
 from tests.test_recorder import EventRecord, TestRecorder
 from rich.console import Console
 
-<<<<<<< HEAD
-settsToRun = [
-    "native.badger",
-    "native.renCrv",
-    "native.sbtcCrv",
-    "native.tbtcCrv",
-    # "pickle.renCrv",
-    "harvest.renCrv",
-    "native.uniBadgerWbtc",
-    "sushi.sushiBadgerWBtc"
-]
-=======
 console = Console()
->>>>>>> e9862a0c
 
 # @pytest.mark.skip()
 @pytest.mark.parametrize(
