import pytest
from brownie import *
from helpers.constants import *
from tests.conftest import settTestConfig
from tests.sett.generic_strategy_tests.strategy_permissions import (
    assert_strategy_action_permissions,
    assert_strategy_config_permissions,
    assert_strategy_pausing_permissions,
    assert_sett_pausing_permissions,
    assert_sett_config_permissions,
    assert_sett_earn_permissions,
    assert_controller_permissions,
)

# @pytest.mark.skip()
@pytest.mark.parametrize(
    "settConfig",
    settTestConfig,
)
def test_strategy_action_permissions(settConfig):
    assert_strategy_action_permissions(settConfig)


# @pytest.mark.skip()
@pytest.mark.parametrize(
    "settConfig",
    settTestConfig,
)
def test_strategy_config_permissions(settConfig):
    assert_strategy_config_permissions(settConfig)


# @pytest.mark.skip()
@pytest.mark.parametrize(
    "settConfig",
    settTestConfig,
)
def test_strategy_pausing_permissions(settConfig):
<<<<<<< HEAD
    assert_strategy_pausing_permissions(settConfig)
=======
    # Setup
    badger = badger_single_sett(settConfig)
    state_setup(badger, settConfig)

    settId = settConfig["id"]

    controller = badger.getControllerFor(settId)
    sett = badger.getSett(settId)
    strategy = badger.getStrategy(settId)
    want = badger.getStrategyWant(settId)

    tendable = strategy.isTendable()

    deployer = badger.deployer
    randomUser = accounts[8]
    # End Setup

    authorizedPausers = [
        strategy.governance(),
        strategy.guardian(),
    ]

    authorizedUnpausers = [
        strategy.governance(),
    ]

    # pause onlyPausers
    for pauser in authorizedPausers:
        strategy.pause({"from": pauser})
        strategy.unpause({"from": authorizedUnpausers[0]})

    with brownie.reverts("onlyPausers"):
        strategy.pause({"from": randomUser})

    # unpause onlyPausers
    for unpauser in authorizedUnpausers:
        strategy.pause({"from": unpauser})
        strategy.unpause({"from": unpauser})

    with brownie.reverts("onlyGovernance"):
        strategy.unpause({"from": randomUser})

    strategy.pause({"from": strategy.guardian()})
    sett.pause({"from": strategy.guardian()})

    strategyKeeper = accounts.at(strategy.keeper(), force=True)

    with brownie.reverts("Pausable: paused"):
        sett.withdrawAll({"from": deployer})
    with brownie.reverts("Pausable: paused"):
        strategy.harvest({"from": strategyKeeper})
    if strategy.isTendable():
        with brownie.reverts("Pausable: paused"):
            strategy.tend({"from": strategyKeeper})

    strategy.unpause({"from": authorizedUnpausers[0]})
    sett.unpause({"from": authorizedUnpausers[0]})

    sett.deposit(1, {"from": deployer})
    sett.withdraw(1, {"from": deployer})
    sett.withdrawAll({"from": deployer})

    strategy.harvest({"from": strategyKeeper})
    if strategy.isTendable():
        strategy.tend({"from": strategyKeeper})
>>>>>>> 53884dd1


@pytest.mark.parametrize(
    "settConfig",
    settTestConfig,
)
def test_sett_pausing_permissions(settConfig):
<<<<<<< HEAD
    assert_sett_pausing_permissions(settConfig)
=======
    # Setup
    badger = badger_single_sett(settConfig)
    state_setup(badger, settConfig)
    settId = settConfig["id"]
    sett = badger.getSett(settId)
    deployer = badger.deployer
    randomUser = accounts[8]
    assert sett.strategist() == AddressZero
    # End Setup

    authorizedPausers = [
        sett.governance(),
        sett.guardian(),
    ]

    authorizedUnpausers = [
        sett.governance(),
    ]

    # pause onlyPausers
    for pauser in authorizedPausers:
        sett.pause({"from": pauser})
        sett.unpause({"from": authorizedUnpausers[0]})

    with brownie.reverts("onlyPausers"):
        sett.pause({"from": randomUser})

    # unpause onlyPausers
    for unpauser in authorizedUnpausers:
        sett.pause({"from": unpauser})
        sett.unpause({"from": unpauser})

    sett.pause({"from": sett.guardian()})

    with brownie.reverts("onlyGovernance"):
        sett.unpause({"from": randomUser})

    settKeeper = accounts.at(sett.keeper(), force=True)

    with brownie.reverts("Pausable: paused"):
        sett.earn({"from": settKeeper})
    with brownie.reverts("Pausable: paused"):
        sett.withdrawAll({"from": deployer})
    with brownie.reverts("Pausable: paused"):
        sett.withdraw(1, {"from": deployer})
    with brownie.reverts("Pausable: paused"):
        sett.deposit(1, {"from": randomUser})
    with brownie.reverts("Pausable: paused"):
        sett.depositAll({"from": randomUser})

    sett.unpause({"from": authorizedUnpausers[0]})

    sett.deposit(1, {"from": deployer})
    sett.earn({"from": settKeeper})
    sett.withdraw(1, {"from": deployer})
    sett.withdrawAll({"from": deployer})
>>>>>>> 53884dd1


@pytest.mark.parametrize(
    "settConfig",
    settTestConfig,
)
def test_config_permissions(settConfig):
    assert_sett_config_permissions(settConfig)


@pytest.mark.parametrize(
    "settConfig",
    settTestConfig,
)
def test_sett_earn_permissions(settConfig):
    assert_sett_earn_permissions(settConfig)


@pytest.mark.skip()
@pytest.mark.parametrize(
    "settConfig",
    settTestConfig,
)
def test_controller_permissions(settConfig):
    assert_controller_permissions(settConfig)<|MERGE_RESOLUTION|>--- conflicted
+++ resolved
@@ -36,9 +36,6 @@
     settTestConfig,
 )
 def test_strategy_pausing_permissions(settConfig):
-<<<<<<< HEAD
-    assert_strategy_pausing_permissions(settConfig)
-=======
     # Setup
     badger = badger_single_sett(settConfig)
     state_setup(badger, settConfig)
@@ -104,7 +101,6 @@
     strategy.harvest({"from": strategyKeeper})
     if strategy.isTendable():
         strategy.tend({"from": strategyKeeper})
->>>>>>> 53884dd1
 
 
 @pytest.mark.parametrize(
@@ -112,9 +108,6 @@
     settTestConfig,
 )
 def test_sett_pausing_permissions(settConfig):
-<<<<<<< HEAD
-    assert_sett_pausing_permissions(settConfig)
-=======
     # Setup
     badger = badger_single_sett(settConfig)
     state_setup(badger, settConfig)
@@ -171,7 +164,6 @@
     sett.earn({"from": settKeeper})
     sett.withdraw(1, {"from": deployer})
     sett.withdrawAll({"from": deployer})
->>>>>>> 53884dd1
 
 
 @pytest.mark.parametrize(
