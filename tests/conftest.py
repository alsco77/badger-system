--- conflicted
+++ resolved
@@ -73,28 +73,21 @@
     # "native.sushiWbtcEth",
     # "native.sushiWbtcIbBtc",
     # "native.uniWbtcIbBtc",
-<<<<<<< HEAD
     "native.mstableImBtc",
     "native.mstableFpMbtcHbtc",
     # "native.convexRenCrv",
     # "native.convexSbtcCrv",
     # "native.convexTbtcCrv",
-=======
     # "native.renCrv",
     # "native.sbtcCrv",
     # "native.tbtcCrv",
->>>>>>> c9cf5ed0
     # "native.hbtcCrv",
     # "native.pbtcCrv",
     # "native.obtcCrv",
     # "native.bbtcCrv",
     # "native.tricrypto",
     # "native.cvx",
-<<<<<<< HEAD
     # "native.cvxCrv",
-=======
-    "native.cvxCrv",
->>>>>>> c9cf5ed0
 ]
 
 yearnSettsToRun = [
