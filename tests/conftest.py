--- conflicted
+++ resolved
@@ -28,11 +28,8 @@
     SushiDiggWbtcLpOptimizerMiniDeploy,
     UniDiggWbtcLpMiniDeploy,
     SushiClawUSDCMiniDeploy,
-<<<<<<< HEAD
     PancakeMiniDeploy,
-=======
     SushiWbtcIbBtcLpOptimizerMiniDeploy,
->>>>>>> 066597eb
 )
 
 
@@ -264,7 +261,6 @@
                 keeper=keeper,
                 governance=governance,
             ).deploy(deploy=deploy)
-<<<<<<< HEAD
         if settId == "native.pancakeBnbBtcb":
             return PancakeMiniDeploy.PancakeMiniDeploy(
                 "native.pancakeBnbBtcb",
@@ -281,22 +277,16 @@
                 # In this case, both the lp token and pid (pool id) exist so we can pass them in.
                 want=registry.pancake.chefPairs.bnbBtcb,
                 pid=registry.pancake.chefPids.bnbBtcb,
-=======
         if settId == "native.sushiWbtcIbBtc":
             return SushiWbtcIbBtcLpOptimizerMiniDeploy(
                 "native.sushiWbtcIbBtc",
                 "StrategySushiLpOptimizer",
                 deployer,
->>>>>>> 066597eb
-                strategist=strategist,
-                guardian=guardian,
-                keeper=keeper,
-                governance=governance,
-<<<<<<< HEAD
-            ).deploy(deploy=deploy)
-=======
-            ).deploy(deploy=True)  # TODO: Remove force deploy after deployed.
->>>>>>> 066597eb
+                strategist=strategist,
+                guardian=guardian,
+                keeper=keeper,
+                governance=governance,
+            ).deploy(deploy=deploy)
     if settConfig['mode'] == 'prod':
         """
         Run vs prod contracts, transferring assets to the test user
