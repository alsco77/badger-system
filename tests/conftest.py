--- conflicted
+++ resolved
@@ -64,11 +64,8 @@
     # "native.uniBadgerWbtc",
     # "native.sushiBadgerWbtc",
     # "native.sushiWbtcEth",
-<<<<<<< HEAD
     # "native.sushiWbtcIbBtc",
-=======
     "native.sushiWbtcIbBtc",
->>>>>>> 91fe4790
     # "native.uniWbtcIbBtc",
 ]
 
