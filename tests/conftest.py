--- conflicted
+++ resolved
@@ -34,10 +34,8 @@
     UnitProtocolRenBtcMiniDeploy,
     UniGenericLpMiniDeploy,
     DiggStabilizeMiniDeploy,
-<<<<<<< HEAD
     MStableImBtcMiniDeploy,
-    MStableFpMbtcHbtcMiniDeploy
-=======
+    MStableFpMbtcHbtcMiniDeploy,
     ConvexRenBtcMiniDeploy,
     ConvexSBtcMiniDeploy,
     ConvexTBtcMiniDeploy,
@@ -48,7 +46,6 @@
     ConvexTriCryptoMiniDeploy,
     HelperCvxMiniDeploy,
     HelperCvxCrvMiniDeploy,
->>>>>>> 739ea846
 )
 
 
@@ -76,10 +73,8 @@
     # "native.sushiWbtcEth",
     # "native.sushiWbtcIbBtc",
     # "native.uniWbtcIbBtc",
-<<<<<<< HEAD
     "native.mstableImBtc",
     "native.mstableFpMbtcHbtc",
-=======
     # "native.convexRenCrv",
     # "native.convexSbtcCrv",
     # "native.convexTbtcCrv",
@@ -90,7 +85,6 @@
     # "native.tricrypto",
     "native.cvx",
     "native.cvxCrv",
->>>>>>> 739ea846
 ]
 
 yearnSettsToRun = [
@@ -365,29 +359,36 @@
                 keeper=keeper,
                 governance=governance,
             ).deploy(deploy=deploy)
-<<<<<<< HEAD
         if settId == "native.mstableImBtc":
             return MStableImBtcMiniDeploy(
                 "native.mstableImBtc",
                 "StrategyMStableVaultImbtc",
-=======
+                deployer,
+                strategist=strategist,
+                guardian=guardian,
+                keeper=keeper,
+                governance=governance,
+            ).deploy(deploy=deploy)
         if settId == "native.convexRenCrv":
             return ConvexRenBtcMiniDeploy(
                 "native.convexRenCrv",
                 "StrategyConvexStakingOptimizer",
->>>>>>> 739ea846
-                deployer,
-                strategist=strategist,
-                guardian=guardian,
-                keeper=keeper,
-                governance=governance,
-            ).deploy(deploy=deploy)
-<<<<<<< HEAD
+                deployer,
+                strategist=strategist,
+                guardian=guardian,
+                keeper=keeper,
+                governance=governance,
+            ).deploy(deploy=deploy)
         if settId == "native.mstableFpMbtcHbtc":
             return MStableFpMbtcHbtcMiniDeploy(
                 "native.mstableFpMbtcHbtc",
                 "StrategyMStableVaultFpMbtcHbtc",
-=======
+                deployer,
+                strategist=strategist,
+                guardian=guardian,
+                keeper=keeper,
+                governance=governance,
+            ).deploy(deploy=deploy)
         if settId == "native.convexRenCrv":
             return ConvexRenBtcMiniDeploy(
                 "native.convexRenCrv",
@@ -482,7 +483,6 @@
             return HelperCvxCrvMiniDeploy(
                 "native.cvxCrv",
                 "StrategyCvxCrvHelper",
->>>>>>> 739ea846
                 deployer,
                 strategist=strategist,
                 guardian=guardian,
