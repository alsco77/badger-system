import pytest
import json
from brownie import (
    Wei,
    BadgerHunt,
    accounts,
)

from config.badger_config import badger_config, digg_config, sett_config
from scripts.deploy.deploy_badger import deploy_flow
from scripts.systems.badger_system import connect_badger
from scripts.systems.badger_minimal import deploy_badger_minimal
from scripts.systems.digg_minimal import deploy_digg_minimal
from scripts.systems.constants import SettType
from helpers.token_utils import distribute_test_ether
from helpers.registry import registry
from helpers.network import network_manager
from tests.helpers import distribute_from_whales
from tests.sett.fixtures import (
    SushiBadgerLpOptimizerMiniDeploy,
    DiggRewardsMiniDeploy,
    BadgerLpMetaFarmMiniDeploy,
    BadgerRewardsMiniDeploy,
    CurveGaugeRenBtcMiniDeploy,
    CurveGaugeSBtcMiniDeploy,
    CurveGaugeTBtcMiniDeploy,
    HarvestMetaFarmMiniDeploy,
    SushiBadgerWBtcMiniDeploy,
    SushiDiggWbtcLpOptimizerMiniDeploy,
    UniDiggWbtcLpMiniDeploy,
    SushiClawUSDCMiniDeploy,
    PancakeMiniDeploy,
    SushiWbtcIbBtcLpOptimizerMiniDeploy,
    UnitProtocolRenBtcMiniDeploy,
    UniGenericLpMiniDeploy,
    DiggStabilizeMiniDeploy,
<<<<<<< HEAD
=======
    ConvexRenBtcMiniDeploy,
    ConvexSBtcMiniDeploy,
    ConvexTBtcMiniDeploy,
    ConvexHBtcMiniDeploy,
    ConvexPBtcMiniDeploy,
    ConvexOBtcMiniDeploy,
    ConvexBBtcMiniDeploy,
    ConvexTriCryptoMiniDeploy,
    HelperCvxMiniDeploy,
    HelperCvxCrvMiniDeploy,
>>>>>>> 53884dd1
)


def generate_sett_test_config(settsToRun, runTestSetts, runProdSetts=False):
    setts = []
    for settId in settsToRun:
        if runTestSetts:
            setts.append({"id": settId, "mode": "test"})
        if runProdSetts:
            setts.append({"id": settId, "mode": "prod"})
    return setts


# ===== Sett + Strategy Test Configuration =====

settsToRun = [
    "native.unitRenBtc",
    # "native.badger",
    # "native.renCrv",
    # "native.sbtcCrv",
    # "native.tbtcCrv",
    # "harvest.renCrv",
    # "native.uniBadgerWbtc",
    # "native.sushiBadgerWbtc",
    # "native.sushiWbtcEth",
    # "native.sushiWbtcIbBtc",
<<<<<<< HEAD
    # "native.sushiWbtcIbBtc",
=======
>>>>>>> 53884dd1
    # "native.uniWbtcIbBtc",
    # "native.convexRenCrv",
    # "native.convexSbtcCrv",
    # "native.convexTbtcCrv",
    # "native.hbtcCrv",
    # "native.pbtcCrv",
    # "native.obtcCrv",
    # "native.bbtcCrv",
    "native.tricrypto",
    # "helper.cvx",
    # "helper.cvxCrv",
]

yearnSettsToRun = [
    "yearn.bvyWBTC",
]

diggSettsToRun = [
    "native.digg",
    "native.uniDiggWbtc",
    "native.sushiDiggWbtc",
]

clawSettsToRun = [
    "native.sushiSClawUSDC",
    "native.sushiBClawUSDC",
]

# Setts w/ backing collateral for testing the CLAW emp contract.
clawSettsSytheticTestsToRun = [
    "native.badger",
    "native.sushiWbtcEth",
]

bscSettsToRun = [
    "native.pancakeBnbBtcb",
]

runTestSetts = True

networkSettsMap = {
    "eth": settsToRun,
    "bsc": bscSettsToRun,
}
# NB: This is expected to fail if the network ID does not exist.
baseSettsToRun = networkSettsMap[network_manager.get_active_network()]

stabilizeSett = ["experimental.digg"]

stabilizeTestConfig = generate_sett_test_config(stabilizeSett, False)
settTestConfig = generate_sett_test_config(baseSettsToRun, runTestSetts)
diggSettTestConfig = generate_sett_test_config(diggSettsToRun, runTestSetts)
yearnSettTestConfig = generate_sett_test_config(yearnSettsToRun, runTestSetts)
clawSettTestConfig = generate_sett_test_config(clawSettsToRun, runTestSetts)
clawSettSyntheticTestConfig = generate_sett_test_config(
    clawSettsSytheticTestsToRun, runTestSetts
)


@pytest.fixture(scope="function", autouse=True)
def isolate(fn_isolation):
    # perform a chain rewind after completing each test, to ensure proper isolation
    # https://eth-brownie.readthedocs.io/en/v1.10.3/tests-pytest-intro.html#isolation-fixtures
    pass


# @pytest.fixture()
def badger_single_sett(settConfig, deploy=True):
    if deploy:
        deployer = accounts[0]
        guardian = accounts[1]
        keeper = accounts[2]
        governance = accounts[4]
    else:
        with open(digg_config.prod_json) as f:
            badger_deploy = json.load(f)
            deployer = accounts.at(badger_deploy["deployer"], force=True)
            guardian = accounts.at(badger_deploy["guardian"], force=True)
            keeper = accounts.at(badger_deploy["keeper"], force=True)
            governance = accounts.at(badger_deploy["devMultisig"], force=True)

    strategist = accounts[3]

    settId = settConfig["id"]

    print("settId:", settId)

    if settConfig["mode"] == "test":
        if settId == "native.badger":
            return BadgerRewardsMiniDeploy(
                "native.badger",
                "StrategyBadgerRewards",
                deployer,
                strategist=strategist,
                guardian=guardian,
                keeper=keeper,
                governance=governance,
            ).deploy(deploy=deploy)
        if settId == "native.renCrv":
            return CurveGaugeRenBtcMiniDeploy(
                "native.renCrv",
                "StrategyCurveGaugeRenBtcCrv",
                deployer,
                strategist=strategist,
                guardian=guardian,
                keeper=keeper,
                governance=governance,
            ).deploy(deploy=deploy)
        if settId == "native.sbtcCrv":
            return CurveGaugeSBtcMiniDeploy(
                "native.sbtcCrv",
                "StrategyCurveGaugeSbtcCrv",
                deployer,
                strategist=strategist,
                guardian=guardian,
                keeper=keeper,
                governance=governance,
            ).deploy(deploy=deploy)
        if settId == "native.tbtcCrv":
            return CurveGaugeTBtcMiniDeploy(
                "native.tbtcCrv",
                "StrategyCurveGaugeTbtcCrv",
                deployer,
                strategist=strategist,
                guardian=guardian,
                keeper=keeper,
                governance=governance,
            ).deploy(deploy=deploy)
        if settId == "native.uniBadgerWbtc":
            return BadgerLpMetaFarmMiniDeploy(
                "native.uniBadgerWbtc",
                "StrategyBadgerLpMetaFarm",
                deployer,
                strategist=strategist,
                guardian=guardian,
                keeper=keeper,
                governance=governance,
            ).deploy(deploy=deploy)
        if settId == "harvest.renCrv":
            return HarvestMetaFarmMiniDeploy(
                "harvest.renCrv",
                "StrategyHarvestMetaFarm",
                deployer,
                strategist=strategist,
                guardian=guardian,
                keeper=keeper,
                governance=governance,
            ).deploy(deploy=deploy)
        if settId == "native.unitRenBtc":
            return UnitProtocolRenBtcMiniDeploy(
                "native.unitRenBtc",
                "StrategyUnitProtocolRenbtc",
                deployer,
                strategist=strategist,
                guardian=guardian,
                keeper=keeper,
                governance=governance,
            ).deploy(deploy=deploy)
        if settId == "native.sushiBadgerWbtc":
            return SushiBadgerWBtcMiniDeploy(
                "native.sushiBadgerWbtc",
                "StrategySushiBadgerWbtc",
                deployer,
                strategist=strategist,
                guardian=guardian,
                keeper=keeper,
                governance=governance,
            ).deploy(deploy=deploy)
        if settId == "native.sushiWbtcEth":
            return SushiBadgerLpOptimizerMiniDeploy(
                "native.sushiWbtcEth",
                "StrategySushiLpOptimizer",
                deployer,
                strategist=strategist,
                guardian=guardian,
                keeper=keeper,
                governance=governance,
            ).deploy(deploy=deploy)
        if settId == "native.digg":
            return DiggRewardsMiniDeploy(
                "native.digg",
                "StrategyDiggRewards",
                deployer,
                strategist=strategist,
                guardian=guardian,
                keeper=keeper,
                governance=governance,
            ).deploy(sett_type=SettType.DIGG, deploy=deploy)
        if settId == "native.uniDiggWbtc":
            return UniDiggWbtcLpMiniDeploy(
                "native.uniDiggWbtc",
                "StrategyDiggLpMetaFarm",
                deployer,
                strategist=strategist,
                guardian=guardian,
                keeper=keeper,
                governance=governance,
            ).deploy(deploy=deploy)
        if settId == "native.sushiDiggWbtc":
            return SushiDiggWbtcLpOptimizerMiniDeploy(
                "native.sushiDiggWbtc",
                "StrategySushiDiggWbtcLpOptimizer",
                deployer,
                strategist=strategist,
                guardian=guardian,
                keeper=keeper,
                governance=governance,
            ).deploy(deploy=deploy)
        if settId == "native.sushiSClawUSDC":
            # Claw/USDC mini deploy can be used for any CLAW synthetic token.
            return SushiClawUSDCMiniDeploy(
                "native.sushiSClawUSDC",
                "StrategySushiLpOptimizer",  # sushi lp optimizer strat is generic
                deployer,
                "sClaw",  # This specifies the name of the EMP contract on the CLAW system.
                strategist=strategist,
                guardian=guardian,
                keeper=keeper,
                governance=governance,
            ).deploy(deploy=deploy)
        if settId == "native.sushiBClawUSDC":
            # Claw/USDC mini deploy can be used for any CLAW synthetic token.
            return SushiClawUSDCMiniDeploy(
                "native.sushiBClawUSDC",
                "StrategySushiLpOptimizer",  # sushi lp optimizer strat is generic
                deployer,
                "bClaw",  # This specifies the name of the EMP contract on the CLAW system.
                strategist=strategist,
                guardian=guardian,
                keeper=keeper,
                governance=governance,
            ).deploy(deploy=deploy)
        if settId == "native.pancakeBnbBtcb":
            return PancakeMiniDeploy.PancakeMiniDeploy(
                "native.pancakeBnbBtcb",
                "StrategyPancakeLpOptimzier",  # pancake lp optimizer strat is generic
                deployer,
                # Base strategy params (perf/withdrawal fees)
                sett_config.pancake.pancakeBnbBtcb,
                # Lp pair tokens (bnb/btcb) for this strategy.
                [
                    registry.tokens.btcb,
                    registry.tokens.bnb,
                ],
                # Both want/pid are optional params and used for validation.
                # In this case, both the lp token and pid (pool id) exist so we can pass them in.
                want=registry.pancake.chefPairs.bnbBtcb,
                pid=registry.pancake.chefPids.bnbBtcb,
                strategist=strategist,
                guardian=guardian,
                keeper=keeper,
                governance=governance,
            ).deploy(deploy=deploy)
        if settId == "native.sushiWbtcIbBtc":
            return SushiWbtcIbBtcLpOptimizerMiniDeploy(
                "native.sushiWbtcIbBtc",
                "StrategySushiLpOptimizer",
                deployer,
                strategist=strategist,
                guardian=guardian,
                keeper=keeper,
                governance=governance,
            ).deploy(
                deploy=True
            )  # Deploy for now since not already deployed.
        if settId == "native.uniWbtcIbBtc":
            return UniGenericLpMiniDeploy(
                "native.uniWbtcIbBtc",
                "StrategyUniGenericLp",
                deployer,
                [registry.tokens.ibbtc, registry.tokens.wbtc],
                strategist=strategist,
                guardian=guardian,
                keeper=keeper,
                governance=governance,
            ).deploy(
                deploy=True
            )  # Deploy for now since not already deployed.
        if settId == "yearn.bvyWBTC":
            return YearnMiniDeploy(
                "yearn.bvyWBTC",
                "AffiliateTokenGatedUpgradable",
                deployer,
                strategist=strategist,
                guardian=guardian,
                keeper=keeper,
                governance=governance,
            ).deploy(deploy=deploy)
        if settId == "native.convexRenCrv":
            return ConvexRenBtcMiniDeploy(
                "native.convexRenCrv",
                "StrategyConvexStakingOptimizer",
                deployer,
                strategist=strategist,
                guardian=guardian,
                keeper=keeper,
                governance=governance,
            ).deploy(deploy=deploy)
        if settId == "native.convexRenCrv":
            return ConvexRenBtcMiniDeploy(
                "native.convexRenCrv",
                "StrategyConvexStakingOptimizer",
                deployer,
                strategist=strategist,
                guardian=guardian,
                keeper=keeper,
                governance=governance,
            ).deploy(deploy=deploy)
        if settId == "native.convexSbtcCrv":
            return ConvexSBtcMiniDeploy(
                "native.convexSbtcCrv",
                "StrategyConvexStakingOptimizer",
                deployer,
                strategist=strategist,
                guardian=guardian,
                keeper=keeper,
                governance=governance,
            ).deploy(deploy=deploy)
        if settId == "native.convexTbtcCrv":
            return ConvexTBtcMiniDeploy(
                "native.convexTbtcCrv",
                "StrategyConvexStakingOptimizer",
                deployer,
                strategist=strategist,
                guardian=guardian,
                keeper=keeper,
                governance=governance,
            ).deploy(deploy=deploy)
        if settId == "native.hbtcCrv":
            return ConvexHBtcMiniDeploy(
                "native.hbtcCrv",
                "StrategyConvexStakingOptimizer",
                deployer,
                strategist=strategist,
                guardian=guardian,
                keeper=keeper,
                governance=governance,
            ).deploy(deploy=deploy)
        if settId == "native.pbtcCrv":
            return ConvexPBtcMiniDeploy(
                "native.pbtcCrv",
                "StrategyConvexStakingOptimizer",
                deployer,
                strategist=strategist,
                guardian=guardian,
                keeper=keeper,
                governance=governance,
            ).deploy(deploy=deploy)
        if settId == "native.obtcCrv":
            return ConvexOBtcMiniDeploy(
                "native.obtcCrv",
                "StrategyConvexStakingOptimizer",
                deployer,
                strategist=strategist,
                guardian=guardian,
                keeper=keeper,
                governance=governance,
            ).deploy(deploy=deploy)
        if settId == "native.bbtcCrv":
            return ConvexBBtcMiniDeploy(
                "native.bbtcCrv",
                "StrategyConvexStakingOptimizer",
                deployer,
                strategist=strategist,
                guardian=guardian,
                keeper=keeper,
                governance=governance,
            ).deploy(deploy=deploy)
        if settId == "native.tricrypto":
            return ConvexTriCryptoMiniDeploy(
                "native.tricrypto",
                "StrategyConvexStakingOptimizer",
                deployer,
                strategist=strategist,
                guardian=guardian,
                keeper=keeper,
                governance=governance,
            ).deploy(deploy=deploy)
        if settId == "helper.cvx":
            return HelperCvxMiniDeploy(
                "helper.cvx",
                "StrategyCvxHelper",
                deployer,
                strategist=strategist,
                guardian=guardian,
                keeper=keeper,
                governance=governance,
            ).deploy(deploy=deploy)
        if settId == "helper.cvxCrv":
            return HelperCvxCrvMiniDeploy(
                "helper.cvxCrv",
                "StrategyCvxCrvHelper",
                deployer,
                strategist=strategist,
                guardian=guardian,
                keeper=keeper,
                governance=governance,
            ).deploy(deploy=deploy)
        if settId == "experimental.digg":
            return DiggStabilizeMiniDeploy().deploy(deploy=deploy)
    if settConfig["mode"] == "prod":
        """
        Run vs prod contracts, transferring assets to the test user
        (WIP)
        """
        badger = connect_badger(badger_config.prod_json)

        distribute_test_ether(badger.deployer, Wei("20 ether"))
        distribute_from_whales(badger.deployer)

        return badger


@pytest.fixture(scope="function")
def badger_hunt_unit():
    deployer = accounts[0]
    badger = deploy_badger_minimal(deployer)
    distribute_from_whales(deployer)

    badger.deploy_logic("BadgerHunt", BadgerHunt)
    badger.deploy_badger_hunt()

    source = accounts.at("0x394DCfbCf25C5400fcC147EbD9970eD34A474543", force=True)

    badger.token.transfer(badger.badgerHunt, Wei("100000 ether"), {"from": source})

    return badger


@pytest.fixture(scope="function")
def badger_tree_unit():
    deployer = accounts[0]
    badger = deploy_badger_minimal(deployer)
    distribute_from_whales(deployer)

    badger.deploy_logic("BadgerHunt", BadgerHunt)
    badger.deploy_badger_hunt()

    badger.token.transfer(
        badger.badgerHunt, badger_config.huntParams.badgerAmount, {"from": deployer}
    )

    return badger


@pytest.fixture(scope="function")
def digg_distributor_unit():
    badger = connect_badger(badger_config.prod_json)
    deployer = badger.deployer
    devProxyAdminAddress = badger.devProxyAdmin.address
    daoProxyAdminAddress = badger.daoProxyAdmin.address
    digg = deploy_digg_minimal(
        deployer, devProxyAdminAddress, daoProxyAdminAddress, owner=deployer
    )

    # deployer should have eth but just in case
    distribute_test_ether(badger.deployer, Wei("20 ether"))

    digg.deploy_airdrop_distributor(
        digg_config.airdropRoot,
        badger.rewardsEscrow,
        digg_config.reclaimAllowedTimestamp,
    )

    totalSupply = digg.token.totalSupply()
    # 15% airdropped
    digg.token.transfer(digg.diggDistributor, totalSupply * 0.15, {"from": deployer})

    return digg


@pytest.fixture(scope="function")
def digg_distributor_prod_unit():
    badger = connect_badger(
        "deploy-final.json", load_deployer=True, load_keeper=True, load_guardian=True
    )
    digg = connect_digg("deploy-final.json")
    digg.token = digg.uFragments

    badger.add_existing_digg(digg)
    init_prod_digg(badger, badger.deployer)
    return digg


@pytest.fixture()
def badger(accounts):
    badger_system = deploy_flow(test=True, outputToFile=False)

    # Distribute Test Assets
    return badger_system


@pytest.fixture()
def badger_prod(accounts):
    badger_system = deploy_flow(test=True, outputToFile=True, uniswap=False)

    # Distribute Test Assets
    return badger_system<|MERGE_RESOLUTION|>--- conflicted
+++ resolved
@@ -34,8 +34,6 @@
     UnitProtocolRenBtcMiniDeploy,
     UniGenericLpMiniDeploy,
     DiggStabilizeMiniDeploy,
-<<<<<<< HEAD
-=======
     ConvexRenBtcMiniDeploy,
     ConvexSBtcMiniDeploy,
     ConvexTBtcMiniDeploy,
@@ -46,7 +44,6 @@
     ConvexTriCryptoMiniDeploy,
     HelperCvxMiniDeploy,
     HelperCvxCrvMiniDeploy,
->>>>>>> 53884dd1
 )
 
 
@@ -73,10 +70,6 @@
     # "native.sushiBadgerWbtc",
     # "native.sushiWbtcEth",
     # "native.sushiWbtcIbBtc",
-<<<<<<< HEAD
-    # "native.sushiWbtcIbBtc",
-=======
->>>>>>> 53884dd1
     # "native.uniWbtcIbBtc",
     # "native.convexRenCrv",
     # "native.convexSbtcCrv",
