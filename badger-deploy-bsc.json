{
    "deployer": "0xDA25ee226E534d868f0Dd8a459536b03fEE9079b",
    "guardian": "0x29F7F8896Fb913CF7f9949C623F896a154727919",
    "keeper": "0x872213E29C85d7e30F1C8202FC47eD1Ec124BB1D",
    "devMultisig": "0x6DA4c138Dd178F6179091C260de643529A2dAcfe",
    "opsMultisig": "0x7c7054bd87431378C837B2679f223f6d6aa602C1",
    "devProxyAdmin": "0x6354e79f21b56c11f48bcd7c451be456d7102a36",
    "tokens": {
        "badger": "0x753fbc5800a8C8e3Fb6DC6415810d627A387Dfc9",
        "bBadger": "0x1F7216fdB338247512Ec99715587bb97BBf96eae",
        "bDigg": "0x5986D5c77c65e5801a5cAa4fAE80089f870A71dA"
    },
    "logic": {
        "StrategyPancakeLpOptimizer": "0x07c0e4f4c977a29c46fb26597ea8c9105ca50b42",
        "Sett": "0x6daCCed8D6d80b0e93a51A4303961678e8A46Fa5",
        "Controller": "0x38b9344fFB931ABA6476198095e088024CdAC527"
    },
    "sett_system": {
        "controllers": {
            "native": "0xB18D0bC54829bdFeAE998b8FE9a8df10953DcAeC"
        },
        "vaults": {
            "native.pancakeBnbBtcb": "0xF6BC36280F32398A031A7294e81131aEE787D178",
            "native.bBadgerBtcb": "0x9ab3fd50fcae73a1aeda959468fd0d662c881b42",
            "native.bDiggBtcb": "0xC2Bc5fD13Ce64efD249234C870D64569155609cd"
        },
        "strategies": {
            "native.pancakeBnbBtcb": "0x120BB9F87bAB3C49b89c7745eDC07FED50786534",
            "native.bBadgerBtcb": "0x2A842e01724F10d093aE8a46A01e66DbCf3C7373",
            "native.bDiggBtcb": "0xC8C53A293edca5a0146d713b9b95b0cd0a2e5ca4"
        },
        "strategy_artifacts": {
            "native.pancakeBnbBtcb": "StrategyPancakeLpOptimizer",
            "native.bBadgerBtcb": "StrategyPancakeLpOptimizer",
            "native.bDiggBtcb": "StrategyPancakeLpOptimizer"
        },
<<<<<<< HEAD
=======
        "strategies": {
            "native.pancakeBnbBtcb": "0xcf9b07E775C8C9ec4CE7C7541F241D30C90cbf78",
            "native.bBadgerBtcb": "0x4c5d19da5eaec298b79879a5f7481bede055f4f8",
            "native.bDiggBtcb": "0x98dd0cbd5d32ba198a445de0c4f0ae6b5b56261a"
        },
        "strategy_artifacts": {
            "native.pancakeBnbBtcb": "StrategyPancakeLpOptimizer",
            "native.bBadgerBtcb": "StrategyPancakeLpOptimizer",
            "native.bDiggBtcb": "StrategyPancakeLpOptimizer"
        },
>>>>>>> dc601817
        "rewards": {}
    },
    "geysers": {}
}<|MERGE_RESOLUTION|>--- conflicted
+++ resolved
@@ -34,19 +34,6 @@
             "native.bBadgerBtcb": "StrategyPancakeLpOptimizer",
             "native.bDiggBtcb": "StrategyPancakeLpOptimizer"
         },
-<<<<<<< HEAD
-=======
-        "strategies": {
-            "native.pancakeBnbBtcb": "0xcf9b07E775C8C9ec4CE7C7541F241D30C90cbf78",
-            "native.bBadgerBtcb": "0x4c5d19da5eaec298b79879a5f7481bede055f4f8",
-            "native.bDiggBtcb": "0x98dd0cbd5d32ba198a445de0c4f0ae6b5b56261a"
-        },
-        "strategy_artifacts": {
-            "native.pancakeBnbBtcb": "StrategyPancakeLpOptimizer",
-            "native.bBadgerBtcb": "StrategyPancakeLpOptimizer",
-            "native.bDiggBtcb": "StrategyPancakeLpOptimizer"
-        },
->>>>>>> dc601817
         "rewards": {}
     },
     "geysers": {}
