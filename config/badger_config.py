import json
import time

from brownie import Wei, web3, chain
from dotmap import DotMap
from helpers.proxy_utils import deploy_proxy
from helpers.constants import AddressZero
from helpers.registry import registries
from helpers.time_utils import days, to_timestamp

with open("merkle/airdrop.json") as f:
    Airdrop = json.load(f)

registry = registries.get_registry("eth")
curve = registry.curve
pickle = registry.pickle
harvest = registry.harvest
sushi = registry.sushi
pools = curve.pools
chainlink = registry.chainlink

sett_config = DotMap(
    native=DotMap(
        badger=DotMap(
            strategyName="StrategyBadgerRewards",
            params=DotMap(
                # want = Badger token
                # geyser = Special Geyser
                performanceFeeStrategist=0,
                performanceFeeGovernance=0,
                withdrawalFee=0,
            ),
        ),
        uniBadgerWbtc=DotMap(
            strategyName="StrategyBadgerLpMetaFarm",
            params=DotMap(
                # Note: Will not be able to be deployed until the LP token is created
                # want = Uni Badger<>Wbtc LP
                performanceFeeStrategist=0,
                performanceFeeGovernance=0,
                withdrawalFee=0,
            ),
        ),
        sbtcCrv=DotMap(
            strategyName="StrategyCurveGauge",
            params=DotMap(
                want=pools.sbtcCrv.token,
                gauge=pools.sbtcCrv.gauge,
                swap=pools.sbtcCrv.swap,
                minter=curve.minter,
                lpComponent=registry.tokens.wbtc,
                performanceFeeStrategist=1000,
                performanceFeeGovernance=1000,
                withdrawalFee=50,
                keepCRV=0,
            ),
        ),
        renCrv=DotMap(
            strategyName="StrategyCurveGauge",
            params=DotMap(
                want=pools.renCrv.token,
                gauge=pools.renCrv.gauge,
                swap=pools.renCrv.swap,
                minter=curve.minter,
                lpComponent=registry.tokens.wbtc,
                performanceFeeStrategist=1000,
                performanceFeeGovernance=1000,
                withdrawalFee=50,
                keepCRV=0,
            ),
        ),
        tbtcCrv=DotMap(
            strategyName="StrategyCurveGauge",
            params=DotMap(
                want=pools.tbtcCrv.token,
                gauge=pools.tbtcCrv.gauge,
                swap=pools.tbtcCrv.swap,
                minter=curve.minter,
                lpComponent=registry.tokens.wbtc,
                performanceFeeStrategist=1000,
                performanceFeeGovernance=1000,
                withdrawalFee=50,
                keepCRV=0,
            ),
        ),
<<<<<<< HEAD
        unitRenBtc=DotMap(
            strategyName="StrategyUnitProtocolRenbtc",
            params=DotMap(
                want=registry.tokens.renbtc,
                performanceFeeStrategist=1000,
                performanceFeeGovernance=1000,
                withdrawalFee=0,
                keepCRV=0,
=======
        convexRenCrv=DotMap(
            strategyName="StrategyConvexStakingOptimizer",
            params=DotMap(
                want=pools.renCrv.token,
                pid=curve.pids.renCrv,
                lpComponent=registry.tokens.wbtc,
                performanceFeeStrategist=1000,
                performanceFeeGovernance=1000,
                withdrawalFee=50,
                curvePool=DotMap(
                    swap=registry.curve.pools.renCrv.swap,
                    wbtcPosition=1,
                    numElements=2,
                ),
            ),
        ),
        convexSbtcCrv=DotMap(
            strategyName="StrategyConvexStakingOptimizer",
            params=DotMap(
                want=pools.sbtcCrv.token,
                pid=curve.pids.sbtcCrv,
                lpComponent=registry.tokens.wbtc,
                performanceFeeStrategist=1000,
                performanceFeeGovernance=1000,
                withdrawalFee=50,
                curvePool=DotMap(
                    swap=registry.curve.pools.sbtcCrv.swap,
                    wbtcPosition=1,
                    numElements=3,
                ),
            ),
        ),
        convexTbtcCrv=DotMap(
            strategyName="StrategyConvexStakingOptimizer",
            params=DotMap(
                want=pools.tbtcCrv.token,
                pid=curve.pids.tbtcCrv,
                lpComponent=registry.tokens.wbtc,
                performanceFeeStrategist=1000,
                performanceFeeGovernance=1000,
                withdrawalFee=50,
                curvePool=DotMap(
                    swap=registry.curve.pools.tbtcCrv.swap,
                    wbtcPosition=2,
                    numElements=4,
                ),
            ),
        ),
        convexHbtcCrv=DotMap(
            strategyName="StrategyConvexStakingOptimizer",
            params=DotMap(
                want=pools.hbtcCrv.token,
                pid=curve.pids.hbtcCrv,
                lpComponent=registry.tokens.wbtc,
                performanceFeeStrategist=1000,
                performanceFeeGovernance=1000,
                withdrawalFee=50,
                curvePool=DotMap(
                    swap=registry.curve.pools.hbtcCrv.swap,
                    wbtcPosition=1,
                    numElements=2,
                ),
            ),
        ),
        convexObtcCrv=DotMap(
            strategyName="StrategyConvexStakingOptimizer",
            params=DotMap(
                want=pools.obtcCrv.token,
                pid=curve.pids.obtcCrv,
                lpComponent=registry.tokens.wbtc,
                performanceFeeStrategist=1000,
                performanceFeeGovernance=1000,
                withdrawalFee=50,
                curvePool=DotMap(
                    swap=registry.curve.pools.obtcCrv.swap,
                    wbtcPosition=2,
                    numElements=4,
                ),
            ),
        ),
        convexPbtcCrv=DotMap(
            strategyName="StrategyConvexStakingOptimizer",
            params=DotMap(
                want=pools.pbtcCrv.token,
                pid=curve.pids.pbtcCrv,
                lpComponent=registry.tokens.wbtc,
                performanceFeeStrategist=1000,
                performanceFeeGovernance=1000,
                withdrawalFee=50,
                curvePool=DotMap(
                    swap=registry.curve.pools.pbtcCrv.swap,
                    wbtcPosition=2,
                    numElements=4,
                ),
            ),
        ),
        convexBbtcCrv=DotMap(
            strategyName="StrategyConvexStakingOptimizer",
            params=DotMap(
                want=pools.bbtcCrv.token,
                pid=curve.pids.bbtcCrv,
                lpComponent=registry.tokens.wbtc,
                performanceFeeStrategist=1000,
                performanceFeeGovernance=1000,
                withdrawalFee=50,
                curvePool=DotMap(
                    swap=registry.curve.pools.bbtcCrv.swap,
                    wbtcPosition=2,
                    numElements=4,
                ),
            ),
        ),
        convexTriCrypto=DotMap(
            strategyName="StrategyConvexStakingOptimizer",
            params=DotMap(
                want=pools.triCrypto.token,
                pid=curve.pids.triCrypto,
                lpComponent=registry.tokens.wbtc,
                performanceFeeStrategist=1000,
                performanceFeeGovernance=1000,
                withdrawalFee=50,
                curvePool=DotMap(
                    swap=registry.curve.pools.triCrypto.swap,
                    wbtcPosition=1,
                    numElements=3,
                ),
            ),
        ),
    ),
    helper=DotMap(
        cvx=DotMap(
            strategyName="StrategyCvxHelper",
            params=DotMap(
                want=registry.tokens.cvx,
                performanceFeeStrategist=1000,
                performanceFeeGovernance=1000,
                withdrawalFee=50,
            ),
        ),
        cvxCrv=DotMap(
            strategyName="StrategyCvxCrvHelper",
            params=DotMap(
                want=registry.tokens.cvxCrv,
                performanceFeeStrategist=1000,
                performanceFeeGovernance=1000,
                withdrawalFee=50,
>>>>>>> 53884dd1
            ),
        ),
    ),
    pickle=DotMap(
        renCrv=DotMap(
            strategyName="StrategyPickleMetaFarm",
            params=DotMap(
                want=pools.renCrv.token,
                pickleJar=pickle.jars.renCrv,
                curveSwap=registry.curve.pool.renCrv.swap,
                lpComponent=registry.tokens.wbtc,
                pid=pickle.pids.pRenCrv,
                performanceFeeStrategist=1000,
                performanceFeeGovernance=1000,
                withdrawalFee=50,
            ),
        ),
    ),
    harvest=DotMap(
        renCrv=DotMap(
            # Unfinished
            strategyName="StrategyHarvestMetaFarm",
            params=DotMap(
                want=pools.renCrv.token,
                harvestVault=registry.harvest.vaults.renCrv,
                vaultFarm=registry.harvest.farms.fRenCrv,
                metaFarm=registry.harvest.farms.farm,
                badgerTree=registry.harvest.badgerTree,
                performanceFeeStrategist=1000,
                performanceFeeGovernance=1000,
                withdrawalFee=50,
            ),
        ),
    ),
    uni=DotMap(
        uniDiggWbtc=DotMap(
            # Unfinished
            strategyName="StrategyDiggLpMetaFarm",
            params=DotMap(
                performanceFeeStrategist=0,
                performanceFeeGovernance=0,
                withdrawalFee=0,
            ),
        ),
        uniGenericLp=DotMap(
            strategyName="StrategyUniGenericLp",
            params=DotMap(
                withdrawalFee=0,
            ),
        ),
    ),
    sushi=DotMap(
        sushiBadgerWBtc=DotMap(
            # Unfinished
            strategyName="StrategySushiBadgerWbtc",
            params=DotMap(
                # want=pools.renCrv.token,
                performanceFeeStrategist=1000,
                performanceFeeGovernance=1000,
                withdrawalFee=0,
            ),
        ),
        sushiWethWBtc=DotMap(
            # Unfinished
            strategyName="StrategySushiBadgerWbtc",
            params=DotMap(
                # want=pools.renCrv.token,
                performanceFeeStrategist=1000,
                performanceFeeGovernance=1000,
                withdrawalFee=50,
            ),
        ),
        sushiDiggWBtc=DotMap(
            # Unfinished
            strategyName="StrategySushiDiggWbtcLpOptimizer",
            params=DotMap(
                performanceFeeStrategist=1000,
                performanceFeeGovernance=1000,
                withdrawalFee=0,
            ),
        ),
        # These params generically cover all CLAW strategies.
        sushiClawUSDC=DotMap(
            strategyName="StrategySushiLpOptimizer",
            params=DotMap(
                performanceFeeStrategist=1000,
                performanceFeeGovernance=1000,
                withdrawalFee=0,
            ),
        ),
        sushiWbtcIbBtc=DotMap(
            params=DotMap(
                performanceFeeStrategist=1000,
                performanceFeeGovernance=1000,
                withdrawalFee=0,
            ),
        ),
    ),
    pancake=DotMap(
        pancakeBnbBtcb=DotMap(
            strategyName="StrategyPancakeLpOptimizer",
            params=DotMap(
                performanceFeeStrategist=1000,
                performanceFeeGovernance=1000,
                withdrawalFee=50,
            ),
        ),
    ),
)

badger_total_supply = Wei("21000000 ether")

multisig_config = DotMap(
    address="0xB65cef03b9B89f99517643226d76e286ee999e77",
    owners=[
        "0xe24b6bF43d4624B2E146D3F871e19b7ECb811208",
        "0x211b82242076792A07C7554A5B968F0DE4414938",
        "0xe7bab002A39f9672a1bD0E949d3128eeBd883575",
        "0x59c68A651a1f49C26145666E9D5647B1472912A9",
        "0x15b8Fe651C268cfb5b519cC7E98bd45C162313C2",
    ],
)

dao_config = DotMap(
    initialOwner=web3.toChecksumAddress("0xDA25ee226E534d868f0Dd8a459536b03fEE9079b"),
    token="0x3472a5a71965499acd81997a54bba8d852c6e53d",
    kernel="0x33D53383314190B0B885D1b6913B5a50E2D3A639",
    agent="0x8de82c4c968663a0284b01069dde6ef231d0ef9b",
)

globalStartTime = 1607014800

geyser_keys = [
    "native.uniBadgerWbtc",
    "harvest.renCrv",
    "native.sbtcCrv",
    "native.tbtcCrv",
    "native.renCrv",
    "native.badger",
    "native.sushiBadgerWbtc",
    "native.sushiWbtcEth",
    "native.uniDiggWbtc",
    "native.sushiDiggWbtc",
]

badger_config = DotMap(
    prod_json="deploy-final.json",
    test_mode=False,
    startMultiplier=1,
    endMultiplier=3,
    multisig=multisig_config,
    opsMultisig=DotMap(address="0x576cD258835C529B54722F84Bb7d4170aA932C64"),
    dao=dao_config,
    globalStartTime=globalStartTime,
    huntParams=DotMap(
        startTime=int(time.time()),
        badgerAmount=badger_total_supply * 10 // 100,
        gracePeriod=days(2),
        epochDuration=days(1),
        merkleRoot=Airdrop["merkleRoot"],
        claimReductionPerEpoch=2000,
    ),
    founderRewardsAmount=badger_total_supply * 10 // 100,
    initialHuntAmount=badger_total_supply * 5 // 100,
    rewardsEscrowBadgerAmount=badger_total_supply * 40 // 100,
    tokenLockParams=DotMap(
        badgerLockAmount=badger_total_supply * 35 // 100,
        lockDuration=days(30),
    ),
    teamVestingParams=DotMap(
        startTime=globalStartTime,
        cliffDuration=days(30),
        totalDuration=days(365),
    ),
    devMultisigParams=DotMap(
        threshold=1,
        to=AddressZero,
        data="0x",
        fallbackHandler=AddressZero,
        paymentToken=AddressZero,
        payment=0,
        paymentReceiver=AddressZero,
    ),
    daoParams=DotMap(
        tokenName="Badger",
        tokenSymbol="BADGER",
        id="badger-finance",
        initialSupply=badger_total_supply,
        financePeriod=0,
        useAgentAsVault=True,
        supportRequired=Wei("0.5 ether"),
        minAcceptanceQuorum=Wei("0.05 ether"),
        voteDuration=days(3),
    ),
    geyserParams=DotMap(
        badgerDistributionStart=globalStartTime,
        unlockSchedules=DotMap(
            badger=[
                DotMap(
                    amount=Wei("45000 ether"),
                    duration=days(7),
                )
            ],  # 1 week
            uniBadgerWbtc=[
                DotMap(
                    amount=Wei("65000 ether"),
                    duration=days(7),
                )  # 1 week
            ],
            bSbtcCrv=[
                DotMap(
                    amount=Wei("76750 ether"),
                    duration=days(7),
                )
            ],  # 1 week
            bRenCrv=[
                DotMap(
                    amount=Wei("76750 ether"),
                    duration=days(7),
                )
            ],  # 1 week
            bTbtcCrv=[
                DotMap(
                    amount=Wei("76750 ether"),
                    duration=days(7),
                )
            ],  # 1 week
            bSuperRenCrvPickle=[
                DotMap(
                    amount=Wei("76750 ether"),
                    duration=days(7),
                )  # 1 week
            ],
            bSuperRenCrvHarvest=[
                DotMap(
                    amount=Wei("76750 ether"),
                    duration=days(7),
                )  # 1 week
            ],
        ),
    ),
)


# TODO: Currently a copy of badger config params, needs to be set.
# diggStartTime = globalStartTime
diggStartTime = 1611097200  # 6PM EST 1/19

"""
Test Config
- Rebases can be called at anytime
- Anyone can call the oracle to set the price
- Assets are distributed among
"""
digg_decimals = 9
total_digg = 4000 * (10 ** digg_decimals)

liquidity_mining_pct = 40
dao_treasury_pct = 40
team_vesting_pct = 5
airdrop_pct = 15

digg_config_test = DotMap(
    startTime=diggStartTime,
    prod_json="deploy-final.json",
    initialSupply=total_digg,
    airdropAmount=int(total_digg * airdrop_pct / 100),
    liquidityMiningAmount=int(total_digg * liquidity_mining_pct / 100),
    deviationThreshold=50000000000000000,
    rebaseLag=10,
    # TODO: Need to set this value to exact time we want to start rebases.
    minRebaseTimeIntervalSec=86400,  # 24 hours (once per day)
    rebaseWindowOffsetSec=72000,  # 8pm UTC
    rebaseWindowLengthSec=1200,  # 20 minute window
    baseCpi=10 ** 18,
    marketOracleParams=DotMap(
        # NB: Longer report expiration for testing purposes.
        # We want this to cover two full rebase windows to account
        # for shifting the rebase window forward during tests.
        reportExpirationTimeSec=86400 * 2,
        reportDelaySec=3600,
        # TODO: This should be greater than 1, needs to be set.
        minimumProviders=1,
    ),
    # cpi oracle always reports 1
    cpiOracleParams=DotMap(
        # TODO: The median oracle caps report expiration time
        # at 520 weeks.There is no way to guarantee report non-expiry.
        # Maybe look into a constant oracle that adheres to the IOracle interface.
        reportExpirationTimeSec=520 * 7 * 24 * 60 * 60,  # 520 weeks
        reportDelaySec=7200,
        minimumProviders=1,
    ),
    centralizedOracleParams=DotMap(
        owners=[AddressZero, AddressZero, AddressZero],
        threshold=1,
    ),
    tokenLockParams=DotMap(
        diggAmount=int(total_digg * dao_treasury_pct / 100), lockDuration=days(30)
    ),
    # TODO: Currently a copy of badger config params, needs to be set.
    teamVestingParams=DotMap(
        diggAmount=int(total_digg * team_vesting_pct / 100),
        startTime=diggStartTime,
        cliffDuration=days(30),
        totalDuration=days(365),
    ),
    geyserParams=DotMap(
        # TODO: Needs to be set
        diggDistributionStart=globalStartTime + days(15),
        unlockSchedules=DotMap(
            # Setting distribution amt to 25% for now.
            digg=[
                DotMap(
                    amount=1000 * (10 ** digg_decimals),
                    duration=days(7),
                )
            ],  # 1 week
        ),
    ),
)

digg_config = DotMap(
    startTime=diggStartTime,
    prod_json="deploy-final.json",
    initialSupply=total_digg,
    airdropAmount=int(total_digg * airdrop_pct / 100),
    liquidityMiningAmount=int(total_digg * liquidity_mining_pct / 100),
    deviationThreshold=50000000000000000,
    rebaseLag=10,
    # TODO: Need to set this value to exact time we want to start rebases.
    minRebaseTimeIntervalSec=86400,  # 24 hours (once per day)
    rebaseWindowOffsetSec=72000,  # 8pm UTC
    rebaseWindowLengthSec=1200,  # 20 minute window
    baseCpi=10 ** 18,
    marketOracleParams=DotMap(
        reportExpirationTimeSec=88200,
        reportDelaySec=3600,
        # TODO: This should be greater than 1, needs to be set.
        minimumProviders=1,
    ),
    # cpi oracle always reports 1
    cpiOracleParams=DotMap(
        reportExpirationTimeSec=5356800,
        reportDelaySec=86400,
        minimumProviders=1,
    ),
    centralizedOracleParams=DotMap(
        owners=[AddressZero, AddressZero, AddressZero],
        threshold=1,
    ),
    tokenLockParams=DotMap(
        diggAmount=int(total_digg * dao_treasury_pct / 100), lockDuration=days(7)
    ),
    teamVestingParams=DotMap(
        diggAmount=int(total_digg * team_vesting_pct / 100),
        startTime=diggStartTime,
        cliffDuration=days(0),
        totalDuration=days(365),
    ),
    # TODO: Set this to the prod airdrop root
    airdropRoot="0xe083d1a60e1ca84c995048be8b9b5b4d4e371f31bcbdff8b775cb47502f4108b",
    airdropTotalShares="0x2666666666666600000000000000000000075fbb5707c39d0359f2ba7a800000",
    # TODO: Need to set this value to exact time we want allow reclaiming of airdrop.
    reclaimAllowedTimestamp=chain.time(),
)

"""
NB: The CLAW system config primarily specifies default values for the
parameterization of EMP (expiring multiparty synthetic contracts).

Also note that in the future we may be migrating to perpetual
multiparty synthetics (to be released by UMA team).

All Addresses below are MAINNET addresses.

Most numerical values are denominated in wei.
"""
claw_config = DotMap(
    # NB: This is just for writing out deployment addrs during local testing.
    prod_json="deploy-claw.json",
    empCreatorAddress="0xB3De1e212B49e68f4a68b5993f31f63946FCA2a6",
    # This represents the delta in days to be applied to now.
    # Actual param is `expirationTimestamp`.
    # NB: It is recommended by UMA to set expiry @ 10:00 pm UTC on expiry date.
    expirationTimestampDaysDelta=days(60),  # Rolling w/ 2 month lifespan EMPs.
    collateralRequirement=1.2
    * 10 ** 18,  # Default UMA specified min collateral requirement is 1.2.
    disputeBondPercentage=0.1 * 10 ** 18,
    sponsorDisputeRewardPercentage=0.1 * 10 ** 18,
    disputerDisputeRewardPercentage=0.1 * 10 ** 18,
    # This represents the minimum dollar value required to mint synthetics.
    # The default value below of $100 in wei is a balance between sponsors setting a position
    # so small that there's no incentive to liquidate and setting a value too large so that
    # smaller sponsors get priced out (also creates problems for small liquidators).
    minSponsorTokens=100 * 10 ** 18,
    withdrawalLiveness=7200,  # Default UMA specified min is at least 2 hours.
    liquidationLiveness=7200,  # Default UMA specified min is at least 2 hours.
    # Should be set to the UMA contract store, address below is the MAINNET address.
    excessTokenBeneficiary="0x54f44eA3D2e7aA0ac089c4d8F7C93C27844057BF",
    # Technically these are expiring but we will NEVER have more than a single active
    # at any point in time.
    emps=DotMap(
        sClaw=DotMap(
            symbol="sCLAW",
            priceFeedIdentifier="0x5553442d5b62774254432f45544820534c505d00000000000000000000000000",
            collateralAddress="0x758A43EE2BFf8230eeb784879CdcFF4828F2544D",
        ),
        bClaw=DotMap(
            symbol="bCLAW",
            priceFeedIdentifier="0x5553442f62426164676572000000000000000000000000000000000000000000",
            collateralAddress="0x19D97D8fA813EE2f51aD4B4e04EA08bAf4DFfC28",
        ),
    ),
)

bridge_config = DotMap(
    # Mainnet addr for the renVM gateway registry
    # See: https://docs.renproject.io/developers/docs/deployed-contracts
    registry="0xe80d347DF1209a76DD9d2319d62912ba98C54DDD",
    # Dev multisig
    governance=multisig_config.address,
    rewards="0xE95b56685327C9caf83C3e6F0A54b8D9708f32c4",
    wbtc=registry.tokens.wbtc,
    # Fees below are in bps.
    mintFeeBps=25,
    burnFeeBps=40,
    # 50/50 rewards/governance.
    percentageFeeRewardsBps=5000,
    percentageFeeGovernanceBps=5000,
)

swap_config = DotMap(
    adminMultiSig=multisig_config.address,  # dev multisig
    strategies=DotMap(
        curve=DotMap(
            # Mainnet addr for the curve registry address provider.
            # See: https://curve.readthedocs.io/registry-address-provider.html
            registry="0x0000000022D53366457F9d5E68Ec105046FC4383",
        ),
    ),
)

config = DotMap(
    badger=badger_config,
    sett=sett_config,
    digg=digg_config,
    claw=claw_config,
    bridge=bridge_config,
    swap=swap_config,
)<|MERGE_RESOLUTION|>--- conflicted
+++ resolved
@@ -83,16 +83,6 @@
                 keepCRV=0,
             ),
         ),
-<<<<<<< HEAD
-        unitRenBtc=DotMap(
-            strategyName="StrategyUnitProtocolRenbtc",
-            params=DotMap(
-                want=registry.tokens.renbtc,
-                performanceFeeStrategist=1000,
-                performanceFeeGovernance=1000,
-                withdrawalFee=0,
-                keepCRV=0,
-=======
         convexRenCrv=DotMap(
             strategyName="StrategyConvexStakingOptimizer",
             params=DotMap(
@@ -239,7 +229,6 @@
                 performanceFeeStrategist=1000,
                 performanceFeeGovernance=1000,
                 withdrawalFee=50,
->>>>>>> 53884dd1
             ),
         ),
     ),
