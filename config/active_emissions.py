--- conflicted
+++ resolved
@@ -38,14 +38,9 @@
     # Yearn Partner
     "yearn.wbtc": {"badger": Wei("2300 ether"), "digg": to_digg_shares(0)},
     # Convex Helper
-<<<<<<< HEAD
     "native.cvx": {"badger": Wei("245 ether"), "digg": to_digg_shares(0)},
     "native.cvxCrv": {"badger": Wei("245 ether"), "digg": to_digg_shares(0)},
 
-=======
-    "native.cvx": {"badger": Wei("230 ether"), "digg": to_digg_shares(0)},
-    "native.cvxCrv": {"badger": Wei("230 ether"), "digg": to_digg_shares(0)},
->>>>>>> 98c40468
     # Native Setts
     "native.badger": {
         "badger": Wei("2300 ether"),
@@ -60,11 +55,7 @@
         "digg": to_digg_shares(0),
     },
     # Digg Setts
-<<<<<<< HEAD
      "native.digg": {"badger": Wei("0 ether"), "digg": to_digg_shares(4.690) // 2},
-=======
-    "native.digg": {"badger": Wei("0 ether"), "digg": to_digg_shares(4.990)},
->>>>>>> 98c40468
     "native.uniDiggWbtc": {
         "badger": Wei("0 ether"),
         "digg": to_digg_shares(9.390),
@@ -83,7 +74,6 @@
 
 emissions = Emissions(active_emissions=weekly_schedule)
 
-<<<<<<< HEAD
 def get_total_weekly_emissions():
     totals = {}
     for key, value in weekly_schedule.items():
@@ -93,9 +83,6 @@
             totals[asset] += amount
 
     return totals
-=======
-
->>>>>>> 98c40468
 def build_weekly_schedules(badger: BadgerSystem, start, duration):
     end = start + duration
     schedules = []
