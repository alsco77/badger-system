from scripts.actions.helpers.RewardsSchedule import RewardsSchedule
from scripts.systems.badger_system import BadgerSystem
from brownie import *
from helpers.utils import shares_to_fragments, to_digg_shares
from helpers.console_utils import console
import datetime
from helpers.time_utils import days, to_timestamp


""" 
Sett              Badger            GDigg
----------------  ------------      -------------
Badger UNI      : 5786.00 (half)       0
Badger Sushi    : 5786.00 (half)       0
Badger Native   : 2893.00 (half)       0
Sushi wbtcEth   : 4525.00              0
Crv RenBTC      : 4525.00              0
Crv SBTC        : 2262.00              0
Crv TBTC        : 2262.00              0
Harvest RenBTC  : 0.00                 0

Digg UNI        : 0                 13.750 (half)
Digg Sushi      : 0                 13.750 (half)
Digg Native     : 0                 6.880 (half)
Yearn WBTC      : 18099.00             0
"""

weekly_schedule = {
    "native.uniBadgerWbtc": {
        "badger": Wei("5786.00 ether"),
        "digg": to_digg_shares(0),
    },
    "native.sushiBadgerWbtc": {
        "badger": Wei("5786.00 ether"),
        "digg": to_digg_shares(0),
    },
<<<<<<< HEAD
    "native.badger": {
        "badger": Wei("3144.41 ether"),
        "digg": to_digg_shares(0),
    },
=======
    "native.badger": {"badger": Wei("2893.00 ether"), "digg": to_digg_shares(0),},
>>>>>>> 0649e0fd
    "native.sushiWbtcEth": {
        "badger": Wei("4525.00 ether"),
        "digg": to_digg_shares(0),
    },
<<<<<<< HEAD
    "native.renCrv": {
        "badger": Wei("4918.18 ether"),
        "digg": to_digg_shares(0),
    },
    "native.sbtcCrv": {
        "badger": Wei("2459.09 ether"),
        "digg": to_digg_shares(0),
    },
    "native.tbtcCrv": {
        "badger": Wei("2459.09 ether"),
        "digg": to_digg_shares(0),
    },
    "harvest.renCrv": {
        "badger": Wei("0 ether"),
        "digg": to_digg_shares(0),
    },
    "native.uniDiggWbtc": {
        "badger": Wei("0 ether"),
        "digg": to_digg_shares(14.949),
    },
    "native.sushiDiggWbtc": {
        "badger": Wei("0 ether"),
        "digg": to_digg_shares(14.949),
    },
    "native.digg": {"badger": Wei("0 ether"), "digg": to_digg_shares(7.475)},
    "yearn.wbtc": {"badger": Wei("24590.90 ether"), "digg": to_digg_shares(0)},
=======
    "native.renCrv": {"badger": Wei("4525.00 ether"), "digg": to_digg_shares(0),},
    "native.sbtcCrv": {"badger": Wei("2262.00 ether"), "digg": to_digg_shares(0),},
    "native.tbtcCrv": {"badger": Wei("2262.00 ether"), "digg": to_digg_shares(0),},
    "harvest.renCrv": {"badger": Wei("0 ether"), "digg": to_digg_shares(0),},
    "native.uniDiggWbtc": {"badger": Wei("0 ether"), "digg": to_digg_shares(13.750),},
    "native.sushiDiggWbtc": {"badger": Wei("0 ether"), "digg": to_digg_shares(13.750),},
    "native.digg": {"badger": Wei("0 ether"), "digg": to_digg_shares(6.880)},
    "yearn.wbtc": {"badger": Wei("18099.00 ether"), "digg": to_digg_shares(0)},
>>>>>>> 0649e0fd
}


class Emissions:
    def __init__(self, active_emissions):
        self.active = active_emissions


emissions = Emissions(active_emissions=weekly_schedule)


def get_active_rewards_schedule(badger: BadgerSystem):
    rest = RewardsSchedule(badger)
    rest.setStart(to_timestamp(datetime.datetime(2021, 5, 20, 12, 00)))
    rest.setDuration(days(7))

    # TODO: Set to read from config emissions. Emit auto-compounding events & on-chain readable data in Unified Rewards Logger.

    rest.setAmounts(emissions.active)
    rest.setTotals(emissions.active)
    return rest<|MERGE_RESOLUTION|>--- conflicted
+++ resolved
@@ -34,29 +34,24 @@
         "badger": Wei("5786.00 ether"),
         "digg": to_digg_shares(0),
     },
-<<<<<<< HEAD
     "native.badger": {
-        "badger": Wei("3144.41 ether"),
+        "badger": Wei("2893.00 ether"),
         "digg": to_digg_shares(0),
     },
-=======
-    "native.badger": {"badger": Wei("2893.00 ether"), "digg": to_digg_shares(0),},
->>>>>>> 0649e0fd
     "native.sushiWbtcEth": {
         "badger": Wei("4525.00 ether"),
         "digg": to_digg_shares(0),
     },
-<<<<<<< HEAD
     "native.renCrv": {
-        "badger": Wei("4918.18 ether"),
+        "badger": Wei("4525.00 ether"),
         "digg": to_digg_shares(0),
     },
     "native.sbtcCrv": {
-        "badger": Wei("2459.09 ether"),
+        "badger": Wei("2262.00 ether"),
         "digg": to_digg_shares(0),
     },
     "native.tbtcCrv": {
-        "badger": Wei("2459.09 ether"),
+        "badger": Wei("2262.00 ether"),
         "digg": to_digg_shares(0),
     },
     "harvest.renCrv": {
@@ -65,24 +60,14 @@
     },
     "native.uniDiggWbtc": {
         "badger": Wei("0 ether"),
-        "digg": to_digg_shares(14.949),
+        "digg": to_digg_shares(13.750),
     },
     "native.sushiDiggWbtc": {
         "badger": Wei("0 ether"),
-        "digg": to_digg_shares(14.949),
+        "digg": to_digg_shares(13.750),
     },
-    "native.digg": {"badger": Wei("0 ether"), "digg": to_digg_shares(7.475)},
-    "yearn.wbtc": {"badger": Wei("24590.90 ether"), "digg": to_digg_shares(0)},
-=======
-    "native.renCrv": {"badger": Wei("4525.00 ether"), "digg": to_digg_shares(0),},
-    "native.sbtcCrv": {"badger": Wei("2262.00 ether"), "digg": to_digg_shares(0),},
-    "native.tbtcCrv": {"badger": Wei("2262.00 ether"), "digg": to_digg_shares(0),},
-    "harvest.renCrv": {"badger": Wei("0 ether"), "digg": to_digg_shares(0),},
-    "native.uniDiggWbtc": {"badger": Wei("0 ether"), "digg": to_digg_shares(13.750),},
-    "native.sushiDiggWbtc": {"badger": Wei("0 ether"), "digg": to_digg_shares(13.750),},
     "native.digg": {"badger": Wei("0 ether"), "digg": to_digg_shares(6.880)},
     "yearn.wbtc": {"badger": Wei("18099.00 ether"), "digg": to_digg_shares(0)},
->>>>>>> 0649e0fd
 }
 
 
