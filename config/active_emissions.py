--- conflicted
+++ resolved
@@ -34,52 +34,19 @@
         "badger": Wei("6845.35 ether"),
         "digg": to_digg_shares(0.464),
     },
-<<<<<<< HEAD
-    "native.badger": {"badger": Wei("4071.64 ether"), "digg": to_digg_shares(0),},
-    "native.sushiWbtcEth": {"badger": Wei("6368.46 ether"), "digg": to_digg_shares(0),},
-    "native.renCrv": {"badger": Wei("6368.46 ether"), "digg": to_digg_shares(0),},
-    "native.sbtcCrv": {"badger": Wei("6368.46 ether"), "digg": to_digg_shares(0),},
-    "native.tbtcCrv": {"badger": Wei("6368.46 ether"), "digg": to_digg_shares(0),},
-    "harvest.renCrv": {"badger": Wei("6368.46 ether"), "digg": to_digg_shares(0),},
-    "native.uniDiggWbtc": {"badger": Wei("0 ether"), "digg": to_digg_shares(19.357),},
-    "native.sushiDiggWbtc": {"badger": Wei("0 ether"), "digg": to_digg_shares(19.357),},
-    "native.digg": {"badger": Wei("0 ether"), "digg": to_digg_shares(9.679)},
-=======
-    "native.badger": {
-        "badger": Wei("3422.67 ether"),
-        "digg": to_digg_shares(0.232),
-    },
+    "native.badger": {"badger": Wei("3422.67 ether"), "digg": to_digg_shares(0.232),},
     "native.sushiWbtcEth": {
         "badger": Wei("5353.41 ether"),
         "digg": to_digg_shares(0.363),
     },
-    "native.renCrv": {
-        "badger": Wei("5353.41 ether"),
-        "digg": to_digg_shares(0.363),
-    },
-    "native.sbtcCrv": {
-        "badger": Wei("5353.41 ether"),
-        "digg": to_digg_shares(0.363),
-    },
-    "native.tbtcCrv": {
-        "badger": Wei("5353.41 ether"),
-        "digg": to_digg_shares(0.363),
-    },
-    "harvest.renCrv": {
-        "badger": Wei("5353.41 ether"),
-        "digg": to_digg_shares(0.363),
-    },
-    "native.uniDiggWbtc": {
-        "badger": Wei("0 ether"),
-        "digg": to_digg_shares(15.083),
-    },
-    "native.sushiDiggWbtc": {
-        "badger": Wei("0 ether"),
-        "digg": to_digg_shares(15.083),
-    },
+    "native.renCrv": {"badger": Wei("5353.41 ether"), "digg": to_digg_shares(0.363),},
+    "native.sbtcCrv": {"badger": Wei("5353.41 ether"), "digg": to_digg_shares(0.363),},
+    "native.tbtcCrv": {"badger": Wei("5353.41 ether"), "digg": to_digg_shares(0.363),},
+    "harvest.renCrv": {"badger": Wei("5353.41 ether"), "digg": to_digg_shares(0.363),},
+    "native.uniDiggWbtc": {"badger": Wei("0 ether"), "digg": to_digg_shares(15.083),},
+    "native.sushiDiggWbtc": {"badger": Wei("0 ether"), "digg": to_digg_shares(15.083),},
     "native.digg": {"badger": Wei("0 ether"), "digg": to_digg_shares(7.542)},
     "yearn.wbtc": {"badger": Wei("23339.12 ether"), "digg": to_digg_shares(0)},
->>>>>>> 50a413ef
 }
 
 
@@ -89,6 +56,7 @@
 
 
 emissions = Emissions(active_emissions=weekly_schedule)
+
 
 def get_active_rewards_schedule(badger: BadgerSystem):
     rest = RewardsSchedule(badger)
