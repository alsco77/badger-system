--- conflicted
+++ resolved
@@ -10,20 +10,6 @@
 """ 
 Sett              Badger            GDigg
 ----------------  ------------      -------------
-<<<<<<< HEAD
-Badger UNI      : 14166.61 (half)       3.002
-Badger Sushi    : 14166.61 (half)       3.002
-Badger Native   : 7083.30 (half)        1.501
-Sushi wbtcEth   : 11079.11              2.348
-Crv RenBTC      : 11079.11              2.348
-Crv SBTC        : 11079.11              2.348
-Crv TBTC        : 11079.11              2.348
-Harvest RenBTC  : 11079.11              2.348
-
-Digg UNI        : 0                 25.978 (half)
-Digg Sushi      : 0                 25.978 (half)
-Digg Native     : 0                 12.989 (half)
-=======
 Badger UNI      : 11714.61 (half)       1.990
 Badger Sushi    : 11714.61 (half)       1.990
 Badger Native   : 5857.30 (half)        0.995
@@ -36,53 +22,10 @@
 Digg UNI        : 0                 22.744 (half)
 Digg Sushi      : 0                 22.744 (half)
 Digg Native     : 0                 11.372 (half)
->>>>>>> ddfda176
 """
 
 weekly_schedule = {
     "native.uniBadgerWbtc": {
-<<<<<<< HEAD
-        "badger": Wei("14166.61 ether"),
-        "digg": to_digg_shares(3.002),
-    },
-    "native.sushiBadgerWbtc": {
-        "badger": Wei("14166.61 ether"),
-        "digg": to_digg_shares(3.002),
-    },
-    "native.badger": {
-        "badger": Wei("7083.30 ether"),
-        "digg": to_digg_shares(1.501),
-    },
-    "native.sushiWbtcEth": {
-        "badger": Wei("11079.11 ether"),
-        "digg": to_digg_shares(2.348),
-    },
-    "native.renCrv": {
-        "badger": Wei("11079.11 ether"),
-        "digg": to_digg_shares(2.348),
-    },
-    "native.sbtcCrv": {
-        "badger": Wei("11079.11 ether"),
-        "digg": to_digg_shares(2.348),
-    },
-    "native.tbtcCrv": {
-        "badger": Wei("11079.11 ether"),
-        "digg": to_digg_shares(2.348),
-    },
-    "harvest.renCrv": {
-        "badger": Wei("11079.11 ether"),
-        "digg": to_digg_shares(2.348),
-    },
-    "native.uniDiggWbtc": {
-        "badger": Wei("0 ether"),
-        "digg": to_digg_shares(25.978),
-    },
-    "native.sushiDiggWbtc": {
-        "badger": Wei("0 ether"),
-        "digg": to_digg_shares(25.978),
-    },
-    "native.digg": {"badger": Wei("0 ether"), "digg": to_digg_shares(12.989)},
-=======
         "badger": Wei("11714.61 ether"),
         "digg": to_digg_shares(1.990),
     },
@@ -123,7 +66,6 @@
         "digg": to_digg_shares(22.744),
     },
     "native.digg": {"badger": Wei("0 ether"), "digg": to_digg_shares(11.372)},
->>>>>>> ddfda176
 }
 
 
@@ -137,11 +79,7 @@
 
 def get_active_rewards_schedule(badger: BadgerSystem):
     rest = RewardsSchedule(badger)
-<<<<<<< HEAD
-    rest.setStart(to_timestamp(datetime.datetime(2021, 3, 11, 12, 00)))
-=======
     rest.setStart(to_timestamp(datetime.datetime(2021, 3, 25, 12, 00)))
->>>>>>> ddfda176
     rest.setDuration(days(7))
 
     # TODO: Set to read from config emissions. Emit auto-compounding events & on-chain readable data in Unified Rewards Logger.
