from scripts.view.acl_viewer import print_access_control
from helpers.time_utils import days, to_utc_date
from ape_safe import ApeSafe
from brownie import *
from helpers.constants import *
from eth_abi import encode_abi
from helpers.constants import MaxUint256
from helpers.gnosis_safe import ApeSafeHelper, GnosisSafe, MultisigTxMetadata
from config.badger_config import badger_config, digg_config, sett_config
from helpers.registry import artifacts
from scripts.systems.badger_system import connect_badger
from helpers.console_utils import console
from helpers.registry import registry
from tabulate import tabulate
from scripts.permissions.access_control import BadgerRewardsManagerHelper
# from helpers.gas_utils import gas_strategies
# gas_strategies.set_default(gas_strategies.exponentialScalingFast)
# gas_strategies.set_default_for_active_chain()

<<<<<<< HEAD
all_setts = [
            "native.badger",
            "native.renCrv",
            "native.sbtcCrv",
            "native.tbtcCrv",
            "native.uniBadgerWbtc",
            "harvest.renCrv",
            "native.sushiWbtcEth",
            "native.sushiBadgerWbtc",
            "native.digg",
            "native.uniDiggWbtc",
            "native.sushiDiggWbtc",
            "native.hbtcCrv",
            "native.pbtcCrv",
            "native.obtcCrv",
            "native.bbtcCrv",
            "native.tricrypto",
            "native.cvxCrv",
            "native.cvx",
        
]

new_crv_setts = [
        "native.hbtcCrv",
        "native.pbtcCrv",
        "native.obtcCrv",
        "native.bbtcCrv",
    ]

set_fees = [
        "native.renCrv",
        "native.sbtcCrv",
        "native.tbtcCrv",
        "native.hbtcCrv",
        "native.pbtcCrv",
        "native.obtcCrv",
        "native.bbtcCrv",
        "native.tricrypto",
    ]
vaults_to_add = ["native.hbtcCrv", "native.pbtcCrv", "native.obtcCrv", "native.bbtcCrv", "native.tricrypto", "native.cvxCrv", "native.cvx"]
new_core_vaults = ["native.hbtcCrv", "native.pbtcCrv", "native.obtcCrv", "native.bbtcCrv", "native.tricrypto"]
helper_vaults = ["native.cvxCrv", "native.cvx"]
=======
vaults_to_add = [
    "native.hbtcCrv",
    "native.pbtcCrv",
    "native.obtcCrv",
    "native.bbtcCrv",
    "native.tricrypto",
    "native.cvxCrv",
    "native.cvx",
]
new_core_vaults = [
    "native.hbtcCrv",
    "native.pbtcCrv",
    "native.obtcCrv",
    "native.bbtcCrv",
    "native.tricrypto",
]
helper_vaults = ["native.tricrypto", "native.cvxCrv", "native.cvx"]
>>>>>>> 98c40468
to_migrate = ["native.renCrv", "native.sbtcCrv", "native.tbtcCrv"]
controller_id = "experimental"

params = {
    "root": "0x17bf188285a653a6c0ccb51a826c35c9f948be7691836e486a1dae56740730cf",
    "user_deposit_cap": 2 * 10 ** 18,
    "total_deposit_cap": 60 * 10 ** 18,
}


def set_strategists(badger):
    """
    All strategists should be moved to a new keeper account. This will accumulate DAO strategy funds and use them to fund operations.
    """
    assert False


def keeper_refresh(badger):
    """
    All vaults should have their keeper set to earn() keeper account
    All strategies should have their keeper set to harvester() keeper account
    """


def config_guest_lists(badger):
    for key in vaults_to_add:
        guestList = badger.getGuestList(key)
        sett = badger.getSett(key)

        console.print(
            f"📝 [yellow]Configuring guest list[/yellow] [blue]{guestList.address}[/blue] for key {key}"
        )

        console.print(" [purple]Params[/purple]", params)

        old_cap = guestList.totalDepositCap()
        new_cap = old_cap * 4

        console.print({"old cap": old_cap, "new_cap": new_cap})

        guestList.initialize(sett, {"from": badger.deployer})
        guestList.setUserDepositCap(
            params["user_deposit_cap"], {"from": badger.deployer}
        )
        guestList.setTotalDepositCap(
            params["total_deposit_cap"], {"from": badger.deployer}
        )
        guestList.setGuestRoot(params["root"], {"from": badger.deployer})


def modify_guest_lists(badger, helper, vault_keys):
    for key in vault_keys:
        guestList = helper.contract_from_abi(
            badger.getGuestList(key).address,
            "VipCappedGuestListBbtcUpgradeable",
            VipCappedGuestListBbtcUpgradeable.abi,
        )

        console.print(
            f"📝 [yellow]Modifying guest list[/yellow] [blue]{guestList.address}[/blue] for key {key}"
        )
        console.print(" [purple]Params[/purple]", params)

        old_cap = guestList.totalDepositCap()
        new_cap = old_cap * 4

        console.print({"old cap": old_cap, "new_cap": new_cap})

        guestList.setUserDepositCap(new_cap)
        guestList.setTotalDepositCap(new_cap)
        assert guestList.guestRoot() == EmptyBytes32

<<<<<<< HEAD
def set_guest_lists(badger, helper, vaults_to_add):
=======

def set_guest_lists(badger, safe, helper, vaults_to_add):
>>>>>>> 98c40468
    for key in vaults_to_add:
        guestList = AddressZero
        sett = helper.contract_from_abi(
            badger.getSett(key).address, "SettV3", SettV3.abi
        )
        print(sett.governance())

        console.print(f"Setting guest list [blue]{guestList}[/blue] on vault {key}")
        if guestList != AddressZero:
            assert guestList.wrapper() == sett

        sett.setGuestList(guestList)

        assert sett.guestList() == guestList


def initialize_strategies(badger):
    """
    Approve and set strategies on the controller
    """
    for key in strategies_to_initialize:
        console.print(f"Initializing strat {key})")
        # Deploy and initialize the strategy
        print("Find Params")
        if key == "native.renCrv":
            params = sett_config.native.convexRenCrv.params
            want = sett_config.native.convexRenCrv.params.want
        if key == "native.sbtcCrv":
            params = sett_config.native.convexSbtcCrv.params
            want = sett_config.native.convexSbtcCrv.params.want
        if key == "native.tbtcCrv":
            params = sett_config.native.convexTbtcCrv.params
            want = sett_config.native.convexTbtcCrv.params.want
        if key == "native.hbtcCrv":
            params = sett_config.native.convexHbtcCrv.params
            want = sett_config.native.convexHbtcCrv.params.want
        if key == "native.pbtcCrv":
            params = sett_config.native.convexPbtcCrv.params
            want = sett_config.native.convexPbtcCrv.params.want
        if key == "native.obtcCrv":
            params = sett_config.native.convexObtcCrv.params
            want = sett_config.native.convexObtcCrv.params.want
        if key == "native.bbtcCrv":
            params = sett_config.native.convexBbtcCrv.params
            want = sett_config.native.convexBbtcCrv.params.want

        print(params)

        cvxCrvVault = "0x2B5455aac8d64C14786c3a29858E43b5945819C0"
        cvxVault = "0x53c8e199eb2cb7c01543c137078a038937a68e40"

        badger.keeper = "0x73433896620E71f7b1C72405b8D2898e951Ca4d5"
        badger.guardian = "0x29F7F8896Fb913CF7f9949C623F896a154727919"

        """
        address _governance,
        address _strategist,
        address _controller,
        address _keeper,
        address _guardian,
        address[4] memory _wantConfig,
        uint256 _pid,
        uint256[3] memory _feeConfig,
        CurvePoolConfig memory _curvePool
        """

        strategy = badger.getStrategy(key)
        print(strategy, strategy.getName())
        console.print(f"Admin: {badger.getProxyAdmin(strategy)}")
        console.print(f"༄ [green]Initializing Strategy with params[/green]", params)
        strategy.initialize(
            badger.testMultisig,
            badger.testMultisig,
            badger.getController("experimental"),
            badger.keeper,
            badger.guardian,
            [
                params.want,
                badger.badgerTree.address,
                params.cvxHelperVault,
                params.cvxCrvHelperVault,
            ],
            params.pid,
            [
                params.performanceFeeGovernance,
                params.performanceFeeStrategist,
                params.withdrawalFee,
            ],
            (
                params.curvePool.swap,
                params.curvePool.wbtcPosition,
                params.curvePool.numElements,
            ),
            {"from": badger.deployer},
        )

        vault = badger.getSett(key)

        assert vault.token() == strategy.want()

<<<<<<< HEAD
def change_proxy_admin_controller(badger, helper, admin, new_admin, setts):
    admin = helper.contract_from_abi(admin.address, "ProxyAdmin", artifacts.open_zeppelin["ProxyAdmin"]["abi"])
    new_admin = helper.contract_from_abi(new_admin.address, "ProxyAdmin", artifacts.open_zeppelin["ProxyAdmin"]["abi"])

    for key in setts:
        sett = badger.getController(key)
        console.print(f"Change proxy admin of Controller {key} {sett.address} to {new_admin}")
        admin.changeProxyAdmin(sett, new_admin)
        assert new_admin.getProxyAdmin(sett) == new_admin

def change_proxy_admin_sett(badger, helper, admin, new_admin, setts):
    admin = helper.contract_from_abi(admin.address, "ProxyAdmin", artifacts.open_zeppelin["ProxyAdmin"]["abi"])
    new_admin = helper.contract_from_abi(new_admin.address, "ProxyAdmin", artifacts.open_zeppelin["ProxyAdmin"]["abi"])
=======

def change_proxy_admin(badger, helper, admin, new_admin, setts):
    admin = helper.contract_from_abi(
        admin.address, "ProxyAdmin", artifacts.open_zeppelin["ProxyAdmin"]["abi"]
    )
    new_admin = helper.contract_from_abi(
        new_admin.address, "ProxyAdmin", artifacts.open_zeppelin["ProxyAdmin"]["abi"]
    )
>>>>>>> 98c40468

    for key in setts:
        sett = badger.getSett(key)
        console.print(f"Change proxy admin of Sett {key} {sett.address} to {new_admin}")
        admin.changeProxyAdmin(sett, new_admin)
        assert new_admin.getProxyAdmin(sett) == new_admin

def change_proxy_admin_strategy(badger, helper, admin, new_admin, strategies):
    admin = helper.contract_from_abi(admin.address, "ProxyAdmin", artifacts.open_zeppelin["ProxyAdmin"]["abi"])
    new_admin = helper.contract_from_abi(new_admin.address, "ProxyAdmin", artifacts.open_zeppelin["ProxyAdmin"]["abi"])

    for key in strategies:
        strategy = badger.getStrategy(key)
        console.print(f"Change proxy admin of Strategy {key} {strategy.address} to {new_admin}")
        admin.changeProxyAdmin(strategy, new_admin)
        assert new_admin.getProxyAdmin(strategy) == new_admin


def upgrade_setts(badger, helper, admin, new_logic, setts):
    """
    Upgrade setts
    """
    for key in setts:
        console.print(f"Upgrading strat {key} to new logic at {new_logic}")

        admin = helper.contract_from_abi(
            admin.address, "ProxyAdmin", artifacts.open_zeppelin["ProxyAdmin"]["abi"]
        )
        vault = helper.contract_from_abi(
            badger.getSett(key).address, "SettV4", SettV4.abi
        )

        want = interface.IERC20(vault.token())
        old_logic = admin.getProxyImplementation(vault)

        old_state = {
            "version": vault.version(),
            "governance": vault.governance(),
            "balance": vault.balance(),
        }

        console.print(old_state)

        admin.upgrade(vault, new_logic)
        assert admin.getProxyImplementation(vault) == new_logic

        new_state = {
            "version": vault.version(),
            "governance": vault.governance(),
            "balance": vault.balance(),
        }

        console.print(new_state)

        # Ensure selected state values stay consistent across upgrade
        for key, old_value in old_state.items():
            new_value = new_state[key]
            assert new_value == old_value

    helper.publish()


def upgrade_strategies(badger, helper, admin, new_logic, strategies):
    """
    Upgrade strategies
    """
    for key in strategies:
        console.print(f"Upgrading strat {key} to new logic at {new_logic}")

        admin = helper.contract_from_abi(
            admin.address, "ProxyAdmin", artifacts.open_zeppelin["ProxyAdmin"]["abi"]
        )
        console.print(Controller)
        strategy = helper.contract_from_abi(
            badger.getStrategy(key).address,
            "StrategyConvexStakingOptimizer",
            StrategyConvexStakingOptimizer.abi,
        )
        vault = helper.contract_from_abi(badger.getSett(key).address, "Sett", Sett.abi)
        controller = helper.contract_from_abi(
            strategy.controller(), "Controller", Controller.abi
        )

        want = interface.IERC20(strategy.want())

        old_logic = admin.getProxyImplementation(strategy)

        old_state = {
            "name": strategy.getName(),
            "goverannce": strategy.governance(),
            "balanceOf": strategy.balanceOf(),
            "balanceOfPool": strategy.balanceOfPool(),
        }

        admin.upgrade(strategy, new_logic)

        new_state = {
            "name": strategy.getName(),
            "goverannce": strategy.governance(),
            "balanceOf": strategy.balanceOf(),
            "balanceOfPool": strategy.balanceOfPool(),
        }

        # Ensure selected state values stay consistent across upgrade
        for key, old_value in old_state.items():
            new_value = new_state[key]
            assert new_value == old_value

        # Extra Initialization Steps
        # strategy.initializeApprovals()
        # strategy.setAutoCompoundingBps(2000)
        # strategy.setAutoCompoundingPerformanceFeeGovernance(5000)

    helper.publish()


def set_strategy_fees(
    badger,
    helper,
    withdrawalFee,
    performanceFeeStrategist,
    performanceFeeGovernance,
    strategies,
):
    for key in strategies:
        console.print(
            f"Setting strategy fees on {key} to {withdrawalFee} / {performanceFeeStrategist} / {performanceFeeGovernance}"
        )

        strategy = helper.contract_from_abi(
            badger.getStrategy(key).address,
            "StrategyConvexStakingOptimizer",
            StrategyConvexStakingOptimizer.abi,
        )
        vault = helper.contract_from_abi(badger.getSett(key).address, "Sett", Sett.abi)
        controller = helper.contract_from_abi(
            strategy.controller(), "Controller", Controller.abi
        )
        want = interface.IERC20(strategy.want())

        old_state = {
            "withdrawalFee": strategy.withdrawalFee(),
            "performanceFeeStrategist": strategy.performanceFeeStrategist(),
            "performanceFeeGovernance": strategy.performanceFeeGovernance(),
        }

        if old_state["withdrawalFee"] != withdrawalFee:
            strategy.setWithdrawalFee(withdrawalFee)
        if old_state["performanceFeeStrategist"] != performanceFeeStrategist:
            strategy.setPerformanceFeeStrategist(performanceFeeStrategist)
        if old_state["performanceFeeGovernance"] != performanceFeeGovernance:
            strategy.setPerformanceFeeGovernance(performanceFeeGovernance)

        new_state = {
            "withdrawalFee": strategy.withdrawalFee(),
            "performanceFeeStrategist": strategy.performanceFeeStrategist(),
            "performanceFeeGovernance": strategy.performanceFeeGovernance(),
        }

        assert new_state["withdrawalFee"] == withdrawalFee
        assert new_state["performanceFeeStrategist"] == performanceFeeStrategist
        assert new_state["performanceFeeGovernance"] == performanceFeeGovernance

    helper.publish()


def approve_strategies(badger, safe, helper):
    """
    Approve and set strategies on the controller
    """
    for key in vaults_to_add:
        console.print(f"Initializing strat {key}")
        controller = safe.contract(badger.getController("experimental").address)

        strategy = badger.getStrategy(key)
        vault = badger.getSett(key)

        want = interface.IERC20(strategy.want())

        console.print(
            f"Approving strategy {strategy} for want {want.name()} {want.address}"
        )

        controller.approveStrategy(strategy.want(), strategy)
        controller.setStrategy(strategy.want(), strategy)

        assert controller.approvedStrategies(strategy.want(), strategy) == True
        assert controller.strategies(strategy.want()) == strategy
        assert controller.vaults(strategy.want()) == vault

    helper.publish()


def approve_strategies_timelock(badger):
    """
    Approve and set strategies on the controller
    """
    all_timelock_params = {}

    for key in strategies_to_initialize:
        strategy = badger.getStrategy(key)
        vault = badger.getSett(key)

        console.print(f"Initializing strat {key} ({strategy.address})")
        controller = badger.getController("native")

        print(controller.governance(), controller.strategist())
        assert controller.governance() == badger.governanceTimelock
        assert strategy.getName() == "StrategyConvexStakingOptimizer"
        assert vault.token() == strategy.want()

        timelock_params = {
            "target": controller.address,
            "signature": "approveStrategy(address,address)",
            "data": encode_abi(
                ["address", "address"], [strategy.want(), strategy.address]
            ),
            "eta": chain.time() + days(3.1),
        }

        console.print(timelock_params)
        console.print(f"TX Executable at {to_utc_date(timelock_params['eta'])}")

        all_timelock_params[key] = timelock_params

        console.print("timelock_params", timelock_params)

        txFilename = badger.governance_queue_transaction(
            timelock_params["target"],
            timelock_params["signature"],
            timelock_params["data"],
            timelock_params["eta"],
        )

    chain.sleep(days(3.2))
    chain.mine()

    for key in strategies_to_initialize:
        strategy = badger.getStrategy(key)
        timelock_params = all_timelock_params[key]

        badger.governance_execute_transaction_from_params(timelock_params)

        chain.mine()

        console.print(
            f"Checking strategy approval for {strategy.want()} {strategy} {controller.approvedStrategies(strategy.want(), strategy)}"
        )
        assert controller.approvedStrategies(strategy.want(), strategy) == True


def upgrade_vault_proxy_admins(badger, vaults_to_add):
    for settID in vaults_to_add:
        sett = badger.getSett(settID)
        console.print(f"Sett {settID} admin is [green]{badger.getProxyAdmin(sett)}")
        badger.testProxyAdmin.changeProxyAdmin(
            sett, badger.opsProxyAdmin, {"from": badger.deployer}
        )
        console.print(
            f"    Changed {settID} admin -> [blue]{badger.getProxyAdmin(sett)}"
        )


def set_controller_on_vaults(badger, safe, helper, vaults_to_add):
    for settID in vaults_to_add:
        sett = safe.contract(badger.getSett(settID).address)
        token = interface.IERC20(sett.token())
        controller = badger.getController(controller_id)

        sett.unpause()
        sett.setController(controller)
        sett.pause()

        print(badger.getProxyAdmin(sett))


def unpause_vaults(badger, safe, helper, vaults_to_add):
    for key in vaults_to_add:
        console.print(f"Unpause Vaults {key}")
        controller = safe.contract(badger.getController("experimental").address)

        vault = safe.contract(badger.getSett(key).address)
        strategy = badger.getStrategy(key)
        assert strategy.paused() == False

        console.print(
            {
                "vault_gov": vault.governance(),
                "strat_gov": strategy.governance(),
            }
        )

        vault.unpause()

        assert vault.paused() == False


def allow_strategies_on_rewards_manager(badger, safe, helper, vaults_to_add):
    earner = "0x46099Ffa86aAeC689D11F5D5130044Ff7082C2AD"
    keeper = "0x73433896620E71f7b1C72405b8D2898e951Ca4d5"
    external_harvester = "0x64E2286148Fbeba8BEb4613Ede74bAc7646B2A2B"

    for key in vaults_to_add:
        console.print(f"Keeper Tuneup {key}")
        controller = safe.contract(badger.getController("experimental").address)
        sett = safe.contract(badger.getSett(key).address)

        if sett.controller() != controller:
            print(
                f"Sett controller is {sett.controller()} rather than {controller.address}"
            )
            continue

        strategy = safe.contract(badger.getSett(key).address)
        rm = safe.contract(badger.badgerRewardsManager.address)

        # Set all Sett keepers to RM
        if sett.keeper() != rm:
            console.print(f"Sett {key} keeper -> {rm.address}")
            sett.setKeeper(rm)

        # Set all Strategy keepers to RM
        if strategy.keeper() != rm:
            console.print(f"Strategy {key} keeper -> {rm.address}")
            strategy.setKeeper(rm)

    helper.publish()


def allow_strategies_on_rewards_manager(badger, safe, helper, vaults_to_add):
    earner = "0x46099Ffa86aAeC689D11F5D5130044Ff7082C2AD"
    keeper = "0x73433896620E71f7b1C72405b8D2898e951Ca4d5"
    external_harvester = "0x64E2286148Fbeba8BEb4613Ede74bAc7646B2A2B"

    for key in vaults_to_add:
        console.print(f"Allow Strat {key} on Rewards Manager")
        controller = safe.contract(badger.getController("experimental").address)
        sett = safe.contract(badger.getSett(key).address)

        if sett.controller() != controller:
            print(
                f"Sett controller is {sett.controller()} rather than {controller.address}"
            )
            continue

        strategy = safe.contract(badger.getSett(key).address)
        rm = safe.contract(badger.badgerRewardsManager.address)

        # Allow any setts that are not approved
        if not rm.hasRole(APPROVED_SETT_ROLE, sett):
            console.print(f"[blue]Sett {key} as APPROVED_SETT[/blue]")
            rm.grantRole(APPROVED_SETT_ROLE, sett)
            assert rm.hasRole(APPROVED_SETT_ROLE, sett)

        # Allow any strategies that are not approved
        if not rm.isApprovedStrategy(strategy):
            console.print(f"[blue]Strategy {key} as APPROVED_STRATEGY[/blue]")
            rm.approveStrategy(strategy)
            assert rm.isApprovedStrategy(strategy)

    # Approve new earner & keeper
    console.print(f"[blue]New earner {earner} EARNER[/blue]")
    rm.grantRole(EARNER_ROLE, earner)

    console.print(f"[blue]New keeper {keeper} KEEPER[/blue]")
    rm.grantRole(KEEPER_ROLE, keeper)

    # Revoke old keeper
    # rm.revokeRole(KEEPER_ROLE, badger.keeper)
    # rm.revokeRole(SWAPPER_ROLE, badger.keeper)
    # rm.revokeRole(DISTRIBUTOR_ROLE, badger.keeper)

    console.print(
        f"[blue]External harvester {external_harvester} as SWAPPER + DISTRIBUTOR[/blue]"
    )
    rm.grantRole(SWAPPER_ROLE, external_harvester)
    rm.grantRole(DISTRIBUTOR_ROLE, external_harvester)

    helper.publish()

<<<<<<< HEAD
def approve_strategies_on_rewards_manager(badger, helper, strategy_keys):
    rm = helper.contract_from_abi(badger.badgerRewardsManager.address, "BadgerRewardsManager", BadgerRewardsManager.abi)
    for key in strategy_keys:
        strat = badger.getStrategy(key)
        rm.approveStrategy(strat)

def approve_setts_on_rewards_manager(badger, helper, sett_keys):
    rm = helper.contract_from_abi(badger.badgerRewardsManager.address, "BadgerRewardsManager", BadgerRewardsManager.abi)
    for key in sett_keys:
        sett = badger.getSett(key)
        rm.approveStrategy(sett)
=======
>>>>>>> 98c40468

def modify_curve_swap_addresses(badger, helper):
    strategy_address = badger.getStrategy("native.pbtcCrv").address
    strategy = helper.contract_from_abi(
        strategy_address,
        "StrategyConvexStakingOptimizer",
        StrategyConvexStakingOptimizer.abi,
    )
    strategy.setCurvePoolSwap(registry.curve.pools.pbtcCrv.swap)

    strategy_address = badger.getStrategy("native.obtcCrv").address
    strategy = helper.contract_from_abi(
        strategy_address,
        "StrategyConvexStakingOptimizer",
        StrategyConvexStakingOptimizer.abi,
    )
    strategy.setCurvePoolSwap(registry.curve.pools.obtcCrv.swap)

    strategy_address = badger.getStrategy("native.bbtcCrv").address
    strategy = helper.contract_from_abi(
        strategy_address,
        "StrategyConvexStakingOptimizer",
        StrategyConvexStakingOptimizer.abi,
    )
    strategy.setCurvePoolSwap(registry.curve.pools.bbtcCrv.swap)
    helper.publish()

<<<<<<< HEAD
def set_convex_ac_performance_fees(badger, helper, strats):
    for key in strats:
        strategy = helper.contract_from_abi(badger.getStrategy(key).address, "StrategyConvexStakingOptimizer", StrategyConvexStakingOptimizer.abi)
        console.print(f"Setting fees on strategy {key} {strategy.address}")
        strategy.setWithdrawalFee(50)
=======

def set_performance_fees(
    badger, helper, performanceFeeGovernance, performanceFeeStrategist, strats
):
    for key in strats:
        console.print(
            f"Set Fees on Strats {key}",
            {
                "performanceFeeGovernance": performanceFeeGovernance,
                "performanceFeeStrategist": performanceFeeStrategist,
            },
        )

        strategy = helper.contract_from_abi(
            badger.getStrategy(key).address,
            "StrategyConvexStakingOptimizer",
            StrategyConvexStakingOptimizer.abi,
        )
>>>>>>> 98c40468
        strategy.setPerformanceFeeGovernance(1000)

        assert strategy.performanceFeeGovernance() == 1000
        assert strategy.autoCompoundingPerformanceFeeGovernance() == 5000
        assert strategy.withdrawalFee() == 50


def set_withdrawal_fee(badger, safe, helper, vaults_to_add):
    vaults_to_add = ["experimental.sushiIBbtcWbtc"]
    for key in vaults_to_add:
        console.print(f"Reduce Fees on Strats {key}")
        controller = safe.contract(badger.getController("experimental").address)

        # vault = safe.contract(badger.getSett(key).address)
        assert strategy.withdrawalFee() == 50
        strategy = safe.contract(badger.getStrategy(key).address)
        assert strategy.paused() == False

        console.print(
            {
                "strat_gov": strategy.governance(),
            }
        )

        strategy.setWithdrawalFee(20)
        assert strategy.withdrawalFee() == 20
    helper.publish()


def migrate_strategies_via_migrator(badger):
    migrator = MigrationAssistant.at("0x8b459f4d8949f3748dc34430bc91441c954dc391")

    data = migrator.migrate.encode_input(
        badger.getController("native").address,
        [
            (
                registry.curve.pools.renCrv.token,
                "0x444B860128B7Bf8C0e864bDc3b7a36a940db7D88",
                badger.getStrategy("native.renCrv").address,
            ),
            (
                registry.curve.pools.sbtcCrv.token,
                "0x3Efc97A8e23f463e71Bf28Eb19690d097797eb17",
                badger.getStrategy("native.sbtcCrv").address,
            ),
            (
                registry.curve.pools.tbtcCrv.token,
                "0xE2fA197eAA5C726426003074147a08beaA59403B",
                badger.getStrategy("native.tbtcCrv").address,
            ),
        ],
    )

    a = badger.getSett("native.renCrv")
    b = badger.getSett("native.sbtcCrv")
    c = badger.getSett("native.tbtcCrv")

    d = badger.getStrategy("native.renCrv")
    e = badger.getStrategy("native.sbtcCrv")
    f = badger.getStrategy("native.tbtcCrv")

    old_ren = interface.IStrategy("0x444B860128B7Bf8C0e864bDc3b7a36a940db7D88")
    old_sbtc = interface.IStrategy("0x3Efc97A8e23f463e71Bf28Eb19690d097797eb17")
    old_tbtc = interface.IStrategy("0xE2fA197eAA5C726426003074147a08beaA59403B")

    console.print(
        {
            "ren": a.balance(),
            "sbtc": b.balance(),
            "tbtc": c.balance(),
            "ren_ppfs": a.getPricePerFullShare(),
            "sbtc_ppfs": b.getPricePerFullShare(),
            "tbtc_ppfs": c.getPricePerFullShare(),
            "ren_strat_pool": d.balanceOfPool(),
            "ren_strat_want": d.balanceOfWant(),
            "sbtc_strat_pool": e.balanceOfPool(),
            "sbtc_strat_want": e.balanceOfWant(),
            "tbtc_strat_pool": f.balanceOfPool(),
            "tbtc_strat_want": f.balanceOfWant(),
            "old_ren_strat_pool": old_ren.balanceOfPool(),
            "old_ren_strat_want": old_ren.balanceOfWant(),
            "old_sbtc_strat_pool": old_sbtc.balanceOfPool(),
            "old_sbtc_strat_want": old_sbtc.balanceOfWant(),
            "old_tbtc_strat_pool": old_tbtc.balanceOfPool(),
            "old_tbtc_strat_want": old_tbtc.balanceOfWant(),
        }
    )

    tokens = [
        interface.IERC20(registry.curve.pools.renCrv.token),
        interface.IERC20(registry.curve.pools.sbtcCrv.token),
        interface.IERC20(registry.curve.pools.tbtcCrv.token),
    ]

    entities = [
        a,
        b,
        c,
        d,
        e,
        f,
        badger.getController("native"),
        "0x444B860128B7Bf8C0e864bDc3b7a36a940db7D88",
        "0x3Efc97A8e23f463e71Bf28Eb19690d097797eb17",
        "0xE2fA197eAA5C726426003074147a08beaA59403B",
    ]

    table = []
    for entity in entities:
        for token in tokens:
            table.append([entity, token.name(), token.balanceOf(entity)])
    print(tabulate(table, ["entity", "asset", "value"]))

    multi = GnosisSafe(badger.opsMultisig)

    # 'to': badger.getController("native").address,

    tx = multi.execute(
        MultisigTxMetadata(description="CRV Migration"),
        {"to": migrator.address, "data": data, "operation": 1},
    )

    a.earn({"from": badger.deployer})
    b.earn({"from": badger.deployer})
    c.earn({"from": badger.deployer})

    console.print(
        {
            "ren": a.balance(),
            "sbtc": b.balance(),
            "tbtc": c.balance(),
            "ren_ppfs": a.getPricePerFullShare(),
            "sbtc_ppfs": b.getPricePerFullShare(),
            "tbtc_ppfs": c.getPricePerFullShare(),
            "ren_strat_pool": d.balanceOfPool(),
            "ren_strat_want": d.balanceOfWant(),
            "sbtc_strat_pool": e.balanceOfPool(),
            "sbtc_strat_want": e.balanceOfWant(),
            "tbtc_strat_pool": f.balanceOfPool(),
            "tbtc_strat_want": f.balanceOfWant(),
            "old_ren_strat_pool": old_ren.balanceOfPool(),
            "old_ren_strat_want": old_ren.balanceOfWant(),
            "old_sbtc_strat_pool": old_sbtc.balanceOfPool(),
            "old_sbtc_strat_want": old_sbtc.balanceOfWant(),
            "old_tbtc_strat_pool": old_tbtc.balanceOfPool(),
            "old_tbtc_strat_want": old_tbtc.balanceOfWant(),
        }
    )


def set_controller_on_strategies(badger, helper, controller_id, strategies):
    controller = helper.contract_from_abi(
        badger.getController(controller_id).address, "Controller", Controller.abi
    )
    for key in strategies:
        strategy = helper.contract_from_abi(
            badger.getStrategy(key).address,
            "StrategyConvexStakingOptimizer",
            StrategyConvexStakingOptimizer.abi,
        )
        strategy.setController(controller)
        strategy.setGovernance(badger.opsMultisig)

        assert strategy.controller() == controller

    helper.publish()


def set_strategies_on_controller(badger, safe, helper, controller_id, vaults_to_add):
    for key in vaults_to_add:

        controller = safe.contract_from_abi(
            badger.getController(controller_id).address, "Controller", Controller.abi
        )
        vault = safe.contract_from_abi(
            badger.getSett(key).address, "SettV3", SettV3.abi
        )
        strategy = safe.contract_from_abi(
            badger.getStrategy(key).address,
            "StrategyConvexStakingOptimizer",
            StrategyConvexStakingOptimizer.abi,
        )

        console.print(
            f"Approve & Set strategy {strategy.address} ({strategy.getName()}) for {key} controller {controller_id}"
        )
        want = interface.IERC20(strategy.want())

        before_ppfs = vault.getPricePerFullShare()
        before_balance = vault.balance()
        before_strategy = controller.strategies(want)
        before_name = interface.IStrategy(before_strategy).getName()

        controller.setStrategy(want, strategy)

        after_ppfs = vault.getPricePerFullShare()
        after_balance = vault.balance()
        after_strategy = controller.strategies(want)
        after_name = strategy.getName()

        after_balance == before_balance
        before_ppfs == after_ppfs

        console.print(
            {
                "before_name": before_name,
                "before_strategy": before_strategy,
                "balance": before_balance,
                "ppfs": before_ppfs,
            }
        )

        console.print(
            {
                "after_name": after_name,
                "after_strategy": after_strategy,
                "balance": after_balance,
                "ppfs": after_ppfs,
            }
        )

        assert vault.controller() == controller
        print(strategy.controller())
        # assert strategy.controller() == controller
        assert controller.approvedStrategies(want, strategy) == True
        assert controller.strategies(want) == strategy.address
        assert strategy.paused() == False

    helper.publish()


def set_vaults_on_controller(badger, safe, helper, vaults_to_add):
    for settID in vaults_to_add:
        sett = safe.contract(badger.getSett(settID).address)
        token = interface.IERC20(sett.token())
        console.print(f"Sett controller is [yellow]{sett.controller()}[/yellow]")
        controller = safe.contract(badger.getController(controller_id).address)
        console.print(
            f"Vault for token [green]{token.name()}[/green] ({token.address}) on controller [yellow]{controller.address}[/yellow] set to [green] {settID} [blue]{sett.address}[/blue]"
        )
        controller.setVault(sett.token(), sett)
    helper.publish()


def update_rm(badger, safe, helper):
    rm = safe.contract(badger.badgerRewardsManager.address)
    opsAdmin = safe.contract(badger.opsProxyAdmin.address)

    logic = badger.getLogic("BadgerRewardsManager")

    console.print(f"Updating RM at {rm.address} to logic {logic}")

    opsAdmin.upgrade(rm, logic)

    assert rm.getRoleMember(DEFAULT_ADMIN_ROLE, 0) == badger.devMultisig
    helper.publish()


def set_min(badger, helper, min, setts):
    for key in setts:
<<<<<<< HEAD
        sett = helper.contract_from_abi(badger.getSett(key).address, "SettV3", SettV3.abi)
        console.print(f"Set min on {key} {sett.address}")
=======
        sett = helper.contract_from_abi(
            badger.getSett(key).address, "SettV3", SettV3.abi
        )
>>>>>>> 98c40468
        sett.setMin(min)


def set_keeper(badger, helper, keeper, setts):
    for key in setts:
        sett = helper.contract_from_abi(
            badger.getSett(key).address, "SettV3", SettV3.abi
        )
        sett.setKeeper(keeper)
    helper.publish()


def set_governance(badger, helper, new, setts):
    for key in setts:
        sett = helper.contract_from_abi(
            badger.getSett(key).address, "SettV3", SettV3.abi
        )
        sett.setGovernance(new)
    helper.publish()

<<<<<<< HEAD
def set_governance_strategies(badger, helper, new, setts):
    for key in setts:
        sett = helper.contract_from_abi(badger.getStrategy(key).address, "SettV3", SettV3.abi)
        sett.setGovernance(new)
    helper.publish()
=======
>>>>>>> 98c40468

def switch_proxy_admin(badger, helper, keeper, strategies):
    testProxyAdmin = helper.contract_from_abi(badger.testProxyAdmin)

    for key in strategies:
        strategy = badger.getStrategy(key)
        testProxyAdmin.changeAdmin(strategy, badger.opsProxyAdmin)

        assert badger.opsProxyAdmin.getProxyAdmin(strategy) == badger.opsProxyAdmin
        print(badger.opsProxyAdmin)
<<<<<<< HEAD
=======

    helper.publish()
>>>>>>> 98c40468


def approve_on_helper_vaults(badger, helper, strategies):
    cvxHelper = helper.contract_from_abi(
        badger.getSett("native.cvx").address, "SettV4", SettV4.abi
    )
    cvxCrvHelper = helper.contract_from_abi(
        badger.getSett("native.cvxCrv").address, "SettV4", SettV4.abi
    )

    for key in strategies:
        strategy = badger.getStrategy(key)

        cvxHelper.approveContractAccess(strategy)
        cvxCrvHelper.approveContractAccess(strategy)

    helper.publish()

def main():
    """
    Promote an experimental vault to official status
    """
    badger = connect_badger(load_deployer=True)

    if rpc.is_active():
        dev_multi = ApeSafe(badger.devMultisig.address)
        helper = ApeSafeHelper(badger, dev_multi)
        assert True
    else:
        from helpers.gas_utils import gas_strategies

        gas_strategies.set_default(gas_strategies.exponentialScalingFast)
<<<<<<< HEAD
=======

    # set_guest_lists(badger, dev_multi, helper, helper_vaults)
    # set_withdrawal_fee(badger, dev_multi, helper, vaults_to_add)
    # initialize_strategies(badger)
    # set_performance_fees(badger, helper, 1000, 0, ["native.cvxCrv", "native.cvx"])
    # allow_strategies_on_rewards_manager(badger, dev_multi, helper, vaults_to_add)
    # update_rm(badger, dev_multi, helper)
    # set_vaults_on_controller(badger, dev_multi, helper, vaults_to_add)
    # set_strategies_on_controller(badger, dev_multi, helper, vaults_to_add)
    # set_controller_on_strategies(badger, helper, "native", to_migrate)
    # set_keeper(badger, helper, badger.earner, to_migrate)
    # approve_on_helper_vaults(badger, helper, to_migrate)
    # set_min(badger, helper, 10000, to_migrate)
    # migrate_strategies_via_migrator(badger)
    # set_strategies_on_controller(badger, dev_multi, helper, "native", ['native.renCrv', 'native.sbtcCrv', 'native.tbtcCrv'])

    # change_proxy_admin(badger, helper, badger.testProxyAdmin, badger.opsProxyAdmin, helper_vaults)

    # set_governance(badger, helper, badger.devMultisig, helper_vaults)
    # set_governance(badger, helper, badger.devMultisig, vaults_to_add)

    # modify_guest_lists(badger, helper, ['native.cvx', 'native.cvxCrv'])

    # set_strategy_fees(badger, dev_multi, helper, helper_vaults)
    # approve_strategies_timelock(badger)
    # initialize_strategies(badger)
    # set_strategy_fees(badger, helper, 20, 0, 2000, new_core_vaults)

    # upgrade_strategies(badger, helper, badger.testProxyAdmin, web3.toChecksumAddress("0x01d10fdc6b484be380144df12eb6c75387efc49b"), ["native.renCrv", "native.sbtcCrv", "native.tbtcCrv"])
    # upgrade_strategies(badger, helper, badger.testProxyAdmin, web3.toChecksumAddress("0x0172B8110b47448E32Ea9e4f291dB461Ee82D1d9"), ["native.cvx"])
    # upgrade_strategies(badger, helper, badger.testProxyAdmin, web3.toChecksumAddress("0x440E52dA3623203b0bc76FCae62429F2D4521173"), ["native.cvxCrv"])

    # modify_curve_swap_addresses(badger, helper)
    # strategy = helper.contract_from_abi(badger.getStrategy("native.cvxCrv").address, "StrategyCvxCrvHelper", StrategyCvxCrvHelper.abi)
    # strategy.setCrvCvxCrvPath()

    # helper.publish()

    # upgrade_vault_proxy_admins(badger, vaults_to_add)
    # initialize_strategies(badger)
    # approve_strategies(badger, dev_multi, helper)
    # config_guest_lists(badger)
    # unpause_vaults(badger, dev_multi, helper, vaults_to_add))

    # helper.publish()

    # set_controller_on_vaults(badger, dev_multi, helper, vaults_to_add)
>>>>>>> 98c40468

    rewardsManagerHelper = BadgerRewardsManagerHelper(badger, helper)

    rewardsManagerHelper.approve_strategies_on_rewards_manager(all_setts)
    rewardsManagerHelper.approve_setts_on_rewards_manager(all_setts)
    rewardsManagerHelper.grant_role_on_rewards_manager(KEEPER_ROLE, [badger.harvester])
    rewardsManagerHelper.grant_role_on_rewards_manager(EARNER_ROLE, [badger.earner])

    rewardsManagerHelper.revoke_role_on_rewards_manager(SWAPPER_ROLE, [badger.keeper])
    rewardsManagerHelper.revoke_role_on_rewards_manager(DISTRIBUTOR_ROLE, [badger.keeper])
    print_access_control(badger.badgerRewardsManager)

    helper.publish()<|MERGE_RESOLUTION|>--- conflicted
+++ resolved
@@ -17,7 +17,6 @@
 # gas_strategies.set_default(gas_strategies.exponentialScalingFast)
 # gas_strategies.set_default_for_active_chain()
 
-<<<<<<< HEAD
 all_setts = [
             "native.badger",
             "native.renCrv",
@@ -60,25 +59,6 @@
 vaults_to_add = ["native.hbtcCrv", "native.pbtcCrv", "native.obtcCrv", "native.bbtcCrv", "native.tricrypto", "native.cvxCrv", "native.cvx"]
 new_core_vaults = ["native.hbtcCrv", "native.pbtcCrv", "native.obtcCrv", "native.bbtcCrv", "native.tricrypto"]
 helper_vaults = ["native.cvxCrv", "native.cvx"]
-=======
-vaults_to_add = [
-    "native.hbtcCrv",
-    "native.pbtcCrv",
-    "native.obtcCrv",
-    "native.bbtcCrv",
-    "native.tricrypto",
-    "native.cvxCrv",
-    "native.cvx",
-]
-new_core_vaults = [
-    "native.hbtcCrv",
-    "native.pbtcCrv",
-    "native.obtcCrv",
-    "native.bbtcCrv",
-    "native.tricrypto",
-]
-helper_vaults = ["native.tricrypto", "native.cvxCrv", "native.cvx"]
->>>>>>> 98c40468
 to_migrate = ["native.renCrv", "native.sbtcCrv", "native.tbtcCrv"]
 controller_id = "experimental"
 
@@ -151,12 +131,7 @@
         guestList.setTotalDepositCap(new_cap)
         assert guestList.guestRoot() == EmptyBytes32
 
-<<<<<<< HEAD
 def set_guest_lists(badger, helper, vaults_to_add):
-=======
-
-def set_guest_lists(badger, safe, helper, vaults_to_add):
->>>>>>> 98c40468
     for key in vaults_to_add:
         guestList = AddressZero
         sett = helper.contract_from_abi(
@@ -257,7 +232,6 @@
 
         assert vault.token() == strategy.want()
 
-<<<<<<< HEAD
 def change_proxy_admin_controller(badger, helper, admin, new_admin, setts):
     admin = helper.contract_from_abi(admin.address, "ProxyAdmin", artifacts.open_zeppelin["ProxyAdmin"]["abi"])
     new_admin = helper.contract_from_abi(new_admin.address, "ProxyAdmin", artifacts.open_zeppelin["ProxyAdmin"]["abi"])
@@ -271,16 +245,6 @@
 def change_proxy_admin_sett(badger, helper, admin, new_admin, setts):
     admin = helper.contract_from_abi(admin.address, "ProxyAdmin", artifacts.open_zeppelin["ProxyAdmin"]["abi"])
     new_admin = helper.contract_from_abi(new_admin.address, "ProxyAdmin", artifacts.open_zeppelin["ProxyAdmin"]["abi"])
-=======
-
-def change_proxy_admin(badger, helper, admin, new_admin, setts):
-    admin = helper.contract_from_abi(
-        admin.address, "ProxyAdmin", artifacts.open_zeppelin["ProxyAdmin"]["abi"]
-    )
-    new_admin = helper.contract_from_abi(
-        new_admin.address, "ProxyAdmin", artifacts.open_zeppelin["ProxyAdmin"]["abi"]
-    )
->>>>>>> 98c40468
 
     for key in setts:
         sett = badger.getSett(key)
@@ -661,7 +625,6 @@
 
     helper.publish()
 
-<<<<<<< HEAD
 def approve_strategies_on_rewards_manager(badger, helper, strategy_keys):
     rm = helper.contract_from_abi(badger.badgerRewardsManager.address, "BadgerRewardsManager", BadgerRewardsManager.abi)
     for key in strategy_keys:
@@ -673,8 +636,6 @@
     for key in sett_keys:
         sett = badger.getSett(key)
         rm.approveStrategy(sett)
-=======
->>>>>>> 98c40468
 
 def modify_curve_swap_addresses(badger, helper):
     strategy_address = badger.getStrategy("native.pbtcCrv").address
@@ -702,32 +663,11 @@
     strategy.setCurvePoolSwap(registry.curve.pools.bbtcCrv.swap)
     helper.publish()
 
-<<<<<<< HEAD
 def set_convex_ac_performance_fees(badger, helper, strats):
     for key in strats:
         strategy = helper.contract_from_abi(badger.getStrategy(key).address, "StrategyConvexStakingOptimizer", StrategyConvexStakingOptimizer.abi)
         console.print(f"Setting fees on strategy {key} {strategy.address}")
         strategy.setWithdrawalFee(50)
-=======
-
-def set_performance_fees(
-    badger, helper, performanceFeeGovernance, performanceFeeStrategist, strats
-):
-    for key in strats:
-        console.print(
-            f"Set Fees on Strats {key}",
-            {
-                "performanceFeeGovernance": performanceFeeGovernance,
-                "performanceFeeStrategist": performanceFeeStrategist,
-            },
-        )
-
-        strategy = helper.contract_from_abi(
-            badger.getStrategy(key).address,
-            "StrategyConvexStakingOptimizer",
-            StrategyConvexStakingOptimizer.abi,
-        )
->>>>>>> 98c40468
         strategy.setPerformanceFeeGovernance(1000)
 
         assert strategy.performanceFeeGovernance() == 1000
@@ -988,14 +928,8 @@
 
 def set_min(badger, helper, min, setts):
     for key in setts:
-<<<<<<< HEAD
         sett = helper.contract_from_abi(badger.getSett(key).address, "SettV3", SettV3.abi)
         console.print(f"Set min on {key} {sett.address}")
-=======
-        sett = helper.contract_from_abi(
-            badger.getSett(key).address, "SettV3", SettV3.abi
-        )
->>>>>>> 98c40468
         sett.setMin(min)
 
 
@@ -1016,14 +950,11 @@
         sett.setGovernance(new)
     helper.publish()
 
-<<<<<<< HEAD
 def set_governance_strategies(badger, helper, new, setts):
     for key in setts:
         sett = helper.contract_from_abi(badger.getStrategy(key).address, "SettV3", SettV3.abi)
         sett.setGovernance(new)
     helper.publish()
-=======
->>>>>>> 98c40468
 
 def switch_proxy_admin(badger, helper, keeper, strategies):
     testProxyAdmin = helper.contract_from_abi(badger.testProxyAdmin)
@@ -1034,11 +965,6 @@
 
         assert badger.opsProxyAdmin.getProxyAdmin(strategy) == badger.opsProxyAdmin
         print(badger.opsProxyAdmin)
-<<<<<<< HEAD
-=======
-
-    helper.publish()
->>>>>>> 98c40468
 
 
 def approve_on_helper_vaults(badger, helper, strategies):
@@ -1071,56 +997,6 @@
         from helpers.gas_utils import gas_strategies
 
         gas_strategies.set_default(gas_strategies.exponentialScalingFast)
-<<<<<<< HEAD
-=======
-
-    # set_guest_lists(badger, dev_multi, helper, helper_vaults)
-    # set_withdrawal_fee(badger, dev_multi, helper, vaults_to_add)
-    # initialize_strategies(badger)
-    # set_performance_fees(badger, helper, 1000, 0, ["native.cvxCrv", "native.cvx"])
-    # allow_strategies_on_rewards_manager(badger, dev_multi, helper, vaults_to_add)
-    # update_rm(badger, dev_multi, helper)
-    # set_vaults_on_controller(badger, dev_multi, helper, vaults_to_add)
-    # set_strategies_on_controller(badger, dev_multi, helper, vaults_to_add)
-    # set_controller_on_strategies(badger, helper, "native", to_migrate)
-    # set_keeper(badger, helper, badger.earner, to_migrate)
-    # approve_on_helper_vaults(badger, helper, to_migrate)
-    # set_min(badger, helper, 10000, to_migrate)
-    # migrate_strategies_via_migrator(badger)
-    # set_strategies_on_controller(badger, dev_multi, helper, "native", ['native.renCrv', 'native.sbtcCrv', 'native.tbtcCrv'])
-
-    # change_proxy_admin(badger, helper, badger.testProxyAdmin, badger.opsProxyAdmin, helper_vaults)
-
-    # set_governance(badger, helper, badger.devMultisig, helper_vaults)
-    # set_governance(badger, helper, badger.devMultisig, vaults_to_add)
-
-    # modify_guest_lists(badger, helper, ['native.cvx', 'native.cvxCrv'])
-
-    # set_strategy_fees(badger, dev_multi, helper, helper_vaults)
-    # approve_strategies_timelock(badger)
-    # initialize_strategies(badger)
-    # set_strategy_fees(badger, helper, 20, 0, 2000, new_core_vaults)
-
-    # upgrade_strategies(badger, helper, badger.testProxyAdmin, web3.toChecksumAddress("0x01d10fdc6b484be380144df12eb6c75387efc49b"), ["native.renCrv", "native.sbtcCrv", "native.tbtcCrv"])
-    # upgrade_strategies(badger, helper, badger.testProxyAdmin, web3.toChecksumAddress("0x0172B8110b47448E32Ea9e4f291dB461Ee82D1d9"), ["native.cvx"])
-    # upgrade_strategies(badger, helper, badger.testProxyAdmin, web3.toChecksumAddress("0x440E52dA3623203b0bc76FCae62429F2D4521173"), ["native.cvxCrv"])
-
-    # modify_curve_swap_addresses(badger, helper)
-    # strategy = helper.contract_from_abi(badger.getStrategy("native.cvxCrv").address, "StrategyCvxCrvHelper", StrategyCvxCrvHelper.abi)
-    # strategy.setCrvCvxCrvPath()
-
-    # helper.publish()
-
-    # upgrade_vault_proxy_admins(badger, vaults_to_add)
-    # initialize_strategies(badger)
-    # approve_strategies(badger, dev_multi, helper)
-    # config_guest_lists(badger)
-    # unpause_vaults(badger, dev_multi, helper, vaults_to_add))
-
-    # helper.publish()
-
-    # set_controller_on_vaults(badger, dev_multi, helper, vaults_to_add)
->>>>>>> 98c40468
 
     rewardsManagerHelper = BadgerRewardsManagerHelper(badger, helper)
 
