--- conflicted
+++ resolved
@@ -1,16 +1,15 @@
 from datetime import datetime, timezone, timedelta
 from enum import Enum
+
+import gql
+from gql.transport.aiohttp import AIOHTTPTransport
+from pycoingecko import CoinGeckoAPI
+
 from helpers.token_utils import distribute_test_ether
 import json
 import os
 
-<<<<<<< HEAD
-import gql
-from gql.transport.aiohttp import AIOHTTPTransport
-
-=======
 import ape_safe
->>>>>>> ddfda176
 from scripts.systems.digg_system import connect_digg
 from scripts.systems.uniswap_system import UniswapSystem
 import warnings
@@ -31,24 +30,23 @@
 from helpers.gnosis_safe import convert_to_test_mode, exec_direct, get_first_owner
 from helpers.constants import MaxUint256
 from scripts.systems.sushiswap_system import SushiswapSystem
-<<<<<<< HEAD
-from pycoingecko import CoinGeckoAPI
+from helpers.gas_utils import gas_strategies
+
+SUBGRAPH_URL_UNISWAP = "https://api.thegraph.com/subgraphs/name/uniswap/uniswap-v2"
+SUBGRAPH_URL_SUSHISWAP = "https://api.thegraph.com/subgraphs/name/dmihal/sushiswap"
 
 coingecko = CoinGeckoAPI()
 console = Console()
 
-SUBGRAPH_URL_UNISWAP = "https://api.thegraph.com/subgraphs/name/uniswap/uniswap-v2"
-SUBGRAPH_URL_SUSHISWAP = "https://api.thegraph.com/subgraphs/name/dmihal/sushiswap"
+gas_strategies.set_default(gas_strategies.rapid)
 
-=======
-from helpers.gas_utils import gas_strategies
-console = Console()
-
-gas_strategies.set_default(gas_strategies.rapid)
->>>>>>> ddfda176
 
 def test_main():
     main()
+
+
+def Average(lst):
+    return sum(lst) / len(lst)
 
 
 def fetch_average_price(oracle_subgraph: gql.Client, pair_address: str, num_hours: int) -> float:
@@ -85,21 +83,15 @@
     """
 
     # Connect badger system from file
-<<<<<<< HEAD
-    badger = connect_badger("deploy-final.json")
-    digg = connect_digg("deploy-final.json")
-
-    uniswap = UniswapSystem()
-    sushiswap = SushiswapSystem()
-
-    token_pair_uni = uniswap.getPair(digg.token, registry.tokens.wbtc)
-    token_pair_sushi = sushiswap.getPair(digg.token, registry.tokens.wbtc)
-
-=======
     badger = connect_badger()
     digg = badger.digg
-    
->>>>>>> ddfda176
+
+    sushi = SushiswapSystem()
+    sushiPair = sushi.getPair(digg.token, registry.tokens.wbtc)
+
+    uni = UniswapSystem()
+    uniPair = uni.getPair(digg.token, registry.tokens.wbtc)
+
     # Sanity check file addresses
     expectedMultisig = "0xB65cef03b9B89f99517643226d76e286ee999e77"
     assert badger.devMultisig == expectedMultisig
@@ -111,7 +103,10 @@
 
     # Get price data from sushiswap, uniswap, and coingecko
 
-    digg_per_btc = coingecko.get_price(ids="digg", vs_currencies="btc")["digg"]["btc"]
+    coingecko_prices = coingecko.get_price(ids=["digg", "bitcoin"], vs_currencies="usd")
+    digg_usd_coingecko = coingecko_prices["digg"]["usd"]
+    btc_usd_coingecko = coingecko_prices["bitcoin"]["usd"]
+    digg_btc_coingecko = digg_usd_coingecko / btc_usd_coingecko
 
     oracle_uniswap = gql.Client(
         transport=AIOHTTPTransport(url=SUBGRAPH_URL_UNISWAP),
@@ -121,38 +116,35 @@
         transport=AIOHTTPTransport(url=SUBGRAPH_URL_SUSHISWAP),
         fetch_schema_from_transport=True
     )
-    twap_uniswap = fetch_average_price(oracle_uniswap, token_pair_uni.address, 24)
-    twap_sushiswap = fetch_average_price(oracle_sushiswap, token_pair_sushi.address, 24)
-    twap = (twap_uniswap + twap_sushiswap) / 2
-    print(f'twap_uniswap = {twap_uniswap}\ntwap_sushiswap = {twap_sushiswap}\naverage = {twap}\n')
+    uniTWAP = fetch_average_price(oracle_uniswap, uniPair.address, 24)
+    sushiTWAP = fetch_average_price(oracle_sushiswap, sushiPair.address, 24)
+    averageTWAP = (uniTWAP + sushiTWAP) / 2
 
-<<<<<<< HEAD
-    supply_before = digg.token.totalSupply()
+    console.print({
+        "uniTWAP": uniTWAP,
+        "sushiTWAP": sushiTWAP,
+        "averageTWAP": averageTWAP,
+        "digg_btc_coingecko": digg_btc_coingecko
+    })
 
-    print("spf before", digg.token._sharesPerFragment())
-    print("supply before", digg.token.totalSupply())
-=======
     supplyBefore = digg.token.totalSupply()
->>>>>>> ddfda176
 
-    market_value = Wei(str(twap) + " ether")
+    print("spfBefore", digg.token._sharesPerFragment())
+    print("supplyBefore", digg.token.totalSupply())
 
-    print(market_value)
+    marketValue = Wei(str(averageTWAP) + " ether")
 
-    print(int(market_value * 10 ** 18))
+    print(marketValue)
 
-    print("digg_per_btc", digg_per_btc, twap, market_value)
+    print(int(marketValue * 10 ** 18))
 
-    centralized_multi = GnosisSafe(digg.centralizedOracle)
+    print("digg_btc_coingecko", digg_btc_coingecko, averageTWAP, marketValue)
 
-<<<<<<< HEAD
-=======
     if rpc.is_active():
         distribute_test_ether(digg.centralizedOracle, Wei("5 ether"))
 
     centralizedMulti = GnosisSafe(digg.centralizedOracle)
-    
->>>>>>> ddfda176
+
     print(digg.marketMedianOracle.providerReports(digg.centralizedOracle, 0))
     print(digg.marketMedianOracle.providerReports(digg.centralizedOracle, 1))
 
@@ -161,14 +153,14 @@
 
     print(digg.cpiMedianOracle.getData.call())
 
-    print("sushi pair before", token_pair_sushi.getReserves())
-    print("uni pair before", token_pair_uni.getReserves())
+    print("pair before", sushiPair.getReserves())
+    print("uniPair before", uniPair.getReserves())
 
-    tx = centralized_multi.execute(
+    tx = centralizedMulti.execute(
         MultisigTxMetadata(description="Set Market Data"),
         {
             "to": digg.marketMedianOracle.address,
-            "data": digg.marketMedianOracle.pushReport.encode_input(market_value),
+            "data": digg.marketMedianOracle.pushReport.encode_input(marketValue),
         },
     )
     chain.mine()
@@ -190,16 +182,16 @@
     tx = digg.orchestrator.rebase({'from': accounts[0]})
     chain.mine()
 
-    supply_after = digg.token.totalSupply()
+    supplyAfter = digg.token.totalSupply()
 
-    print("spf after", digg.token._sharesPerFragment())
-    print("supply after", supply_after)
-    print("supply change", supply_after / supply_before)
-    print("supply change other way", supply_before / supply_after )
+    print("spfAfter", digg.token._sharesPerFragment())
+    print("supplyAfter", supplyAfter)
+    print("supplyChange", supplyAfter / supplyBefore)
+    print("supplyChangeOtherWay", supplyBefore / supplyAfter)
 
-    print("sushi pair after", token_pair_sushi.getReserves())
-    print("uni pair after", token_pair_uni.getReserves())
+    print("pair after", sushiPair.getReserves())
+    print("uniPair after", uniPair.getReserves())
 
     # Make sure sync() was called on the pools from call trace or events
 
-    # Call Sync manually as deployer+    # Call Sync manually as deployer
