--- conflicted
+++ resolved
@@ -59,7 +59,6 @@
     time_since_last_rebase = now - last_rebase_time
     min_time_passed = (last_rebase_time + min_rebase_time) < now
 
-<<<<<<< HEAD
     console.print({
         "last_rebase_time": last_rebase_time,
         "in_rebase_window": in_rebase_window,
@@ -71,30 +70,11 @@
     # Rebase if sufficient time has passed since last rebase and we are in the window.
     # Give adequate time between TX attempts
     if (time_since_last_rebase > hours(2) and in_rebase_window and min_time_passed):
-=======
-    console.print(
-        {
-            "last_rebase_time": last_rebase_time,
-            "in_rebase_window": in_rebase_window,
-            "now": now,
-            "time_since_last_rebase": time_since_last_rebase,
-            "min_time_passed": min_time_passed,
-        }
-    )
-
-    # Rebase if sufficient time has passed since last rebase and we are in the window.
-    # Give adequate time between TX attempts
-    if time_since_last_rebase > hours(2) and in_rebase_window and min_time_passed:
->>>>>>> c9cf5ed0
         console.print("[bold yellow]===== 📈 Rebase! 📉=====[/bold yellow]")
         print("pair before", pair.getReserves())
         print("uniPair before", uniPair.getReserves())
 
-<<<<<<< HEAD
         tx_timer.start_timer(account, 'Rebase')
-=======
-        tx_timer.start_timer(account, "Rebase")
->>>>>>> c9cf5ed0
         tx = digg.orchestrator.rebase({"from": account})
         tx_timer.end_timer()
 
