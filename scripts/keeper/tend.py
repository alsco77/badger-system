--- conflicted
+++ resolved
@@ -47,15 +47,9 @@
                     strategy, {"from": keeper, "gas_limit": 1000000}, confirm=False,
                 )
         else:
-<<<<<<< HEAD
+            keeper = accounts.at(strategy.keeper())
             estimated_profit = snap.estimateProfitTend(
                 key, {"from": keeper, "gas_limit": 1000000}
-=======
-            keeper = accounts.at(strategy.keeper())
-            snap.settTend(
-                {"from": keeper, "gas_limit": 1000000},
-                confirm=False,
->>>>>>> 457fc4a1
             )
             if estimated_profit >= min_profit:
                 snap.settTend(
@@ -72,7 +66,7 @@
 
 
 def main():
-    badger = connect_badger(load_keeper=True)
+    badger = connect_badger(load_keeper=True, load_harvester=True)
     skip = keeper_config.get_active_chain_skipped_setts("tend")
     console.print(badger.getAllSettIds())
 
