--- conflicted
+++ resolved
@@ -16,7 +16,6 @@
     """
     Runs harvest function for strategies if they are expected to be profitable.
     If a profit estimate fails for any reason the default behavior is to treat it as having a profit of zero.
-
     :param badger: badger system
     :param skip: strategies to skip checking
     :param min_profit: minimum estimated profit (in ETH or BNB) required for harvest to be executed on chain
@@ -36,14 +35,12 @@
 
         before = snap.snap()
         if strategy.keeper() == badger.badgerRewardsManager:
-<<<<<<< HEAD
-=======
             keeper = accounts.at(strategy.keeper())
->>>>>>> c9cf5ed0
             estimated_profit = snap.estimateProfitHarvestViaManager(
                 key,
                 strategy,
                 {"from": keeper, "gas_limit": 2000000, "allow_revert": True},
+                min_profit,
             )
             if estimated_profit >= min_profit:
                 snap.settHarvestViaManager(
@@ -53,14 +50,9 @@
                 )
         else:
             estimated_profit = snap.estimateProfitHarvest(
-                key, {"from": keeper, "gas_limit": 2000000, "allow_revert": True}
-<<<<<<< HEAD
-            keeper = accounts.at(strategy.keeper())
-            snap.settHarvest(
+                key,
                 {"from": keeper, "gas_limit": 2000000, "allow_revert": True},
-                confirm=False,
-=======
->>>>>>> c9cf5ed0
+                min_profit,
             )
             if estimated_profit >= min_profit:
                 snap.settHarvest(
@@ -78,11 +70,7 @@
 
 
 def main():
-<<<<<<< HEAD
-    badger = connect_badger(load_keeper=True)
-=======
     badger = connect_badger(load_keeper=True, load_harvester=True)
->>>>>>> c9cf5ed0
     skip = keeper_config.get_active_chain_skipped_setts("harvest")
 
     if rpc.is_active():
