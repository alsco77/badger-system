--- conflicted
+++ resolved
@@ -13,13 +13,7 @@
 
 gas_strategies.set_default(gas_strategies.exponentialScaling)
 
-<<<<<<< HEAD
 def approve_root(badger):
-=======
-
-def approve_root():
-    badger = connect_badger(badger_config.prod_json, load_guardian=True)
->>>>>>> e6b72a5f
     (currentRewards, startBlock, endBlock) = get_last_proposed_cycle(badger)
 
     # If there is a pending root, approve after independently verifying it
