import json
from brownie import (
    web3,
    SwapStrategyRouter,
    CurveSwapStrategy,
    Contract,
)
from dotmap import DotMap

from scripts.systems.gnosis_safe_system import connect_gnosis_safe
from helpers.proxy_utils import deploy_proxy
from helpers.registry import registry
<<<<<<< HEAD
from helpers.gnosis_safe import GnosisSafe, MultisigTxMetadata
=======
>>>>>>> ee27bcc3
from config.badger_config import swap_config

from rich.console import Console

console = Console()


def print_to_file(swap, path):
    system = {
        "swap_system": {"strategies": {}, "logic": {},},
    }

    for key, value in swap.strategies.items():
        system["swap_system"]["strategies"][key] = value.address

    for key, value in swap.logic.items():
        system["swap_system"]["logic"][key] = value.address

    with open(path, "w") as f:
        f.write(json.dumps(system, indent=4, sort_keys=True))


def connect_swap(badger_deploy_file):
    swap_deploy = {}
    console.print(
        "[grey]Connecting to Existing Swap 🦡 System at {}...[/grey]".format(
            badger_deploy_file
        )
    )
    with open(badger_deploy_file) as f:
        badger_deploy = json.load(f)
    """
    Connect to existing swap deployment
    """

    swap_deploy = badger_deploy["swap_system"]

    abi = registry.open_zeppelin.artifacts["ProxyAdmin"]["abi"]
    swap = SwapSystem(
<<<<<<< HEAD
        badger_deploy["deployer"],
        Contract.from_abi(
            "ProxyAdmin", web3.toChecksumAddress(badger_deploy["devProxyAdmin"]), abi,
        ),
        swap_config,
=======
>>>>>>> ee27bcc3
        badger_deploy["deployer"],
        Contract.from_abi(
            "ProxyAdmin",
            web3.toChecksumAddress(badger_deploy["devProxyAdmin"]),
            abi,
        ),
        swap_config,
    )
    swap.connect_logic(swap_deploy["logic"])

    # arguments: (attr name, address)
    strategies = swap_deploy["strategies"]
    connectable = [
        ("curve", "CurveSwapStrategy", strategies["curve"],),
    ]
    for args in connectable:
        swap.connect_strategy(*args)

    swap.connect_router(swap_deploy["router"])

    return swap


name_to_artifact = {
    "CurveSwapStrategy": CurveSwapStrategy,
    "SwapStrategyRouter": SwapStrategyRouter,
}


class SwapSystem:
    """
    The SWAP system consists of swap router/strategies for routing of swaps.
    Currently, curve is the only supported swap strategy.
    """

    def __init__(self, deployer, devProxyAdmin, config, publish_source=False):
        self.deployer = deployer
        self.devProxyAdmin = devProxyAdmin
        self.config = config
        self.publish_source = publish_source
        # Admin is a multisig
        self.admin = connect_gnosis_safe(config.adminMultiSig)

        # Router ref, lazily set.
        self.router = None
        self.strategies = DotMap()
        self.logic = DotMap()

    def connect_router(self, address) -> None:
        self.router = SwapStrategyRouter.at(address)

    def connect_strategy(self, name, artifactName, address):
        Artifact = name_to_artifact[artifactName]
        self.strategies[name] = Artifact.at(address)

    def connect_logic(self, logic):
        for name, address in logic.items():
            Artifact = name_to_artifact[name]
            self.logic[name] = Artifact.at(address)

    # ===== Deployers =====

    def deploy_logic(self):
        deployer = self.deployer
        self.logic = DotMap(
<<<<<<< HEAD
            CurveSwapStrategy=CurveSwapStrategy.deploy(
                {"from": deployer}, publish_source=self.publish_source,
            ),
            SwapStrategyRouter=SwapStrategyRouter.deploy(
                {"from": deployer}, publish_source=self.publish_source,
=======
           CurveSwapStrategy=CurveSwapStrategy.deploy(
                {"from": deployer},
                publish_source=self.publish_source,
>>>>>>> ee27bcc3
            ),
           SwapStrategyRouter=SwapStrategyRouter.deploy(
               {"from": deployer},
               publish_source=self.publish_source,
           ),
        )

    def deploy_router(self):
        admin = self.admin
        devProxyAdmin = self.devProxyAdmin
        self.router = deploy_proxy(
            "SwapStrategyRouter",
            SwapStrategyRouter.abi,
            self.logic.SwapStrategyRouter.address,
            web3.toChecksumAddress(devProxyAdmin.address),
            self.logic.SwapStrategyRouter.initialize.encode_input(admin.address,),
            self.deployer,
        )

    def deploy_curve_swap_strategy(self):
        config = self.config
        admin = self.admin
        devProxyAdmin = self.devProxyAdmin
        self.strategies.curve = deploy_proxy(
            "CurveSwapStrategy",
            CurveSwapStrategy.abi,
            self.logic.CurveSwapStrategy.address,
            web3.toChecksumAddress(devProxyAdmin.address),
            self.logic.CurveSwapStrategy.initialize.encode_input(
                admin.address, config.strategies.curve.registry,
            ),
            self.deployer,
        )

    # ===== Configuration =====

    def configure_router(self):
        admin = self.admin
        multi = GnosisSafe(admin)
        for strategy in self.strategies.values():
            multi.execute(
                MultisigTxMetadata(
                    description="Add Swap Strategy {}".format(strategy.address)
                ),
                {
                    "to": strategy.address,
                    "data": self.router.addSwapStrategy.encode_input(strategy.address),
                },
            )

    # Grant swapper role to all strategies.
    def configure_strategies_grant_swapper_role(self, swapper):
        admin = self.admin
        multi = GnosisSafe(admin)
        for strategy in self.strategies.values():
            multi.execute(
                MultisigTxMetadata(
                    description="Add Swapper Role to {}".format(swapper)
                ),
                {
                    "to": swapper,
                    "data": strategy.grantRole.encode_input(
                        strategy.SWAPPER_ROLE(), swapper
                    ),
                },
            )<|MERGE_RESOLUTION|>--- conflicted
+++ resolved
@@ -10,10 +10,7 @@
 from scripts.systems.gnosis_safe_system import connect_gnosis_safe
 from helpers.proxy_utils import deploy_proxy
 from helpers.registry import registry
-<<<<<<< HEAD
 from helpers.gnosis_safe import GnosisSafe, MultisigTxMetadata
-=======
->>>>>>> ee27bcc3
 from config.badger_config import swap_config
 
 from rich.console import Console
@@ -53,14 +50,11 @@
 
     abi = registry.open_zeppelin.artifacts["ProxyAdmin"]["abi"]
     swap = SwapSystem(
-<<<<<<< HEAD
         badger_deploy["deployer"],
         Contract.from_abi(
             "ProxyAdmin", web3.toChecksumAddress(badger_deploy["devProxyAdmin"]), abi,
         ),
         swap_config,
-=======
->>>>>>> ee27bcc3
         badger_deploy["deployer"],
         Contract.from_abi(
             "ProxyAdmin",
@@ -126,17 +120,11 @@
     def deploy_logic(self):
         deployer = self.deployer
         self.logic = DotMap(
-<<<<<<< HEAD
             CurveSwapStrategy=CurveSwapStrategy.deploy(
                 {"from": deployer}, publish_source=self.publish_source,
             ),
             SwapStrategyRouter=SwapStrategyRouter.deploy(
                 {"from": deployer}, publish_source=self.publish_source,
-=======
-           CurveSwapStrategy=CurveSwapStrategy.deploy(
-                {"from": deployer},
-                publish_source=self.publish_source,
->>>>>>> ee27bcc3
             ),
            SwapStrategyRouter=SwapStrategyRouter.deploy(
                {"from": deployer},
