--- conflicted
+++ resolved
@@ -185,7 +185,6 @@
         self.contracts_static = []
         self.contracts_upgradeable = {}
 
-<<<<<<< HEAD
         if rpc.is_active():
             print("RPC Active")
             self.deployer = accounts.at(deployer, force=True)
@@ -203,12 +202,6 @@
             self.keeper = accounts.add(keeper_key)
             self.guardian = accounts.add(guardian_key)
 
-=======
-        if badger_config.test_mode:
-            self.deployer = accounts.at(deployer, force=True)
-            self.keeper = accounts.at(keeper, force=True)
-            self.guardian = accounts.at(guardian, force=True)
->>>>>>> 537ef9c4
         if deploy:
             self.devProxyAdmin = deploy_proxy_admin(deployer)
             self.daoProxyAdmin = deploy_proxy_admin(deployer)
@@ -500,10 +493,6 @@
         )
         self.sett_system.vaults[id] = sett
         self.track_contract_upgradeable(id + ".sett", sett)
-<<<<<<< HEAD
-=======
-        print("tracked", sett)
->>>>>>> 537ef9c4
         return sett
 
     def deploy_strategy(
@@ -606,10 +595,6 @@
         deployer = self.deployer
         startTime = badger_config.geyserParams.badgerDistributionStart
         geyser = self.getGeyser(id)
-<<<<<<< HEAD
-=======
-        print(self.rewardsEscrow.owner())
->>>>>>> 537ef9c4
         self.rewardsEscrow.approveRecipient(geyser, {"from": deployer})
 
         self.rewardsEscrow.signalTokenLock(
@@ -786,10 +771,6 @@
 
     def connect_logic(self, logic):
         for name, address in logic.items():
-<<<<<<< HEAD
-=======
-            print(name, address)
->>>>>>> 537ef9c4
             Artifact = strategy_name_to_artifact(name)
             self.logic[name] = Artifact.at(address)
 
@@ -862,10 +843,6 @@
 
     def getControllerFor(self, id):
         controllerId = id.split(".", 1)[0]
-<<<<<<< HEAD
-=======
-        print(controllerId)
->>>>>>> 537ef9c4
         return self.sett_system.controllers[id]
 
     def getSett(self, id):
