--- conflicted
+++ resolved
@@ -348,11 +348,7 @@
         deployer = self.deployer
         artifact = strategy_name_to_artifact(name)
         self.logic[name] = artifact.deploy(
-<<<<<<< HEAD
-            {"from": deployer, "gas_price": self.gas_strategy}, publish_source=self.publish_source
-=======
             {"from": deployer}
->>>>>>> 672d5931
         )
 
         # TODO: Initialize to remove that function
