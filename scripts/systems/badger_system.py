--- conflicted
+++ resolved
@@ -1160,14 +1160,8 @@
             for key, address in geysers.items():
                 self.connect_geyser(key, address)
 
-<<<<<<< HEAD
-        # Connect Guest Lists
-        for key, address in sett_system["guestLists"].items():
-            self.connect_guest_list(key, address)
-=======
     def get_sett_ids(self):
         return self.sett_system["vaults"].keys()
->>>>>>> 53884dd1
 
     def connect_strategy(self, id, address, strategyArtifactName):
         Artifact = contract_name_to_artifact(strategyArtifactName)
@@ -1358,19 +1352,11 @@
         return self.sett_system.vaults[id]
 
     def getGuestList(self, id):
-<<<<<<< HEAD
-        if not id in self.sett_system.guestLists.keys():
-            console.print("[bold red]Guestlist not found:[/bold red] {}".format(id))
-            raise NameError
-
-        return self.sett_system.guestLists[id]
-=======
         if not id in self.guestLists.keys():
             console.print("[bold red]Guest list not found:[/bold red] {}".format(id))
             raise NameError
 
         return self.guestLists[id]
->>>>>>> 53884dd1
 
     def getSettRewards(self, id):
         return self.sett_system.rewards[id]
@@ -1399,18 +1385,6 @@
 
     def getStrategyWant(self, id):
         return interface.IERC20(self.sett_system.strategies[id].want())
-<<<<<<< HEAD
-
-    def getSettType(self, id):
-        """
-        Look at the artifact type of the sett and determine it's version. Currently hardcoded.
-        """
-        if id == "yearn.wbtc":
-            return "v2"
-        else:
-            return "v1"
-=======
->>>>>>> 53884dd1
 
     def getStrategyArtifact(self, id):
         return self.strategy_artifacts[id].artifact
