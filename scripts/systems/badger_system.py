from brownie.network.gas.strategies import GasNowScalingStrategy
from helpers.sett.strategy_registry import strategy_name_to_artifact
import json
import decouple

from scripts.systems.uniswap_system import UniswapSystem
from scripts.systems.gnosis_safe_system import connect_gnosis_safe
from helpers.proxy_utils import deploy_proxy, deploy_proxy_admin
from brownie import *
from helpers.registry import registry
from dotmap import DotMap
from config.badger_config import (
    badger_config,
    sett_config,
)
from scripts.systems.sett_system import (
    deploy_controller,
    deploy_strategy,
)
from helpers.sett.strategy_registry import name_to_artifact

from rich.console import Console

console = Console()


def deploy_geyser(badger, stakingToken):
    pool_input = DotMap(
        stakingToken=stakingToken.address,
        initialDistributionToken=badger.token.address,
    )

    return deploy_proxy(
        "BadgerGeyser",
        BadgerGeyser.abi,
        badger.logic.BadgerGeyser.address,
        badger.devProxyAdmin.address,
        badger.logic.BadgerGeyser.initialize.encode_input(
            pool_input["stakingToken"],
            pool_input["initialDistributionToken"],
            badger_config.geyserParams.badgerDistributionStart,
            badger.devMultisig.address,
            badger.rewardsEscrow.address,
        ),
        badger.deployer,
    )


def print_to_file(badger, path):
    system = {
        "globalStartBlock": badger.globalStartBlock,
        "deployer": badger.deployer.address,
        "guardian": badger.guardian.address,
        "keeper": badger.keeper.address,
        "devProxyAdmin": badger.devProxyAdmin.address,
        "daoProxyAdmin": badger.daoProxyAdmin.address,
        "devMultisig": badger.devMultisig.address,
        "token": badger.token.address,
        "logic": {},
        "dao": {},
        "sett_system": {},
        "uniBadgerWbtcLp": badger.pair.address,
        "daoBadgerTimelock": badger.daoBadgerTimelock.address,
        "teamVesting": badger.teamVesting.address,
        "badgerHunt": badger.badgerHunt.address,
        "badgerTree": badger.badgerTree.address,
        "rewardsEscrow": badger.rewardsEscrow.address,
    }

    # == DAO ==
    for key, value in badger.dao.items():
        system["dao"][key] = value.address

    # == Pools ==
    system["geysers"] = {}

    for key, value in badger.geysers.items():
        system["geysers"][key] = value.address

    for key, value in badger.logic.items():
        system["logic"][key] = value.address

    # == Sett ==
    system["sett_system"]["controllers"] = {}
    system["sett_system"]["vaults"] = {}
    system["sett_system"]["strategies"] = {}
    system["sett_system"]["strategy_artifacts"] = {}
    system["sett_system"]["rewards"] = {}

    for key, value in badger.sett_system.controllers.items():
        system["sett_system"]["controllers"][key] = value.address

    for key, value in badger.sett_system.vaults.items():
        system["sett_system"]["vaults"][key] = value.address

    for key, value in badger.sett_system.strategies.items():
        system["sett_system"]["strategies"][key] = value.address
        system["sett_system"]["strategy_artifacts"][
            key
        ] = badger.getStrategyArtifactName(key)

    for key, value in badger.sett_system.rewards.items():
        system["sett_system"]["rewards"][key] = value.address

    with open(path, "w") as outfile:
        json.dump(system, outfile)


def connect_badger(badger_deploy_file, load_accounts=False):
    badger_deploy = {}
    console.print(
        "[grey]Connecting to Existing Badger 🦡 System at {}...[/grey]".format(
            badger_deploy_file
        )
    )
    with open(badger_deploy_file) as f:
        badger_deploy = json.load(f)

    """
    Connect to existing badger deployment
    """

    badger = BadgerSystem(
        badger_config,
        badger_deploy["deployer"],
        badger_deploy["keeper"],
        badger_deploy["guardian"],
        deploy=False,
        load_accounts=load_accounts
    )

    badger.globalStartBlock = badger_deploy["globalStartBlock"]

    deployer = badger.deployer

    badger.connect_proxy_admins(
        badger_deploy["devProxyAdmin"], badger_deploy["daoProxyAdmin"]
    )

    badger.connect_logic(badger_deploy["logic"])

    # badger.connect_dev_multisig(badger_deploy["devMultisig"])
    badger.connect_uni_badger_wbtc_lp(badger_deploy["uniBadgerWbtcLp"])

    # Connect Vesting / Rewards Infrastructure
    badger.connect_team_vesting(badger_deploy["teamVesting"])
    badger.connect_badger_hunt(badger_deploy["badgerHunt"])
    badger.connect_badger_tree(badger_deploy["badgerTree"])
    badger.connect_rewards_escrow(badger_deploy["rewardsEscrow"])
    badger.connect_honeypot_meme(badger_deploy["honeypotMeme"])
    badger.connect_community_pool(badger_deploy["communityPool"])
    badger.connect_dao_badger_timelock(badger_deploy["daoBadgerTimelock"])

    # Connect Sett
    badger.connect_sett_system(badger_deploy["sett_system"], badger_deploy["geysers"])

    return badger

default_gas_strategy = GasNowScalingStrategy()

class BadgerSystem:
<<<<<<< HEAD
    def __init__(self, config, deployer, keeper, guardian, deploy=True):
=======
    def __init__(self, config, systems, deployer, keeper, guardian, deploy=True, load_accounts=True):
>>>>>>> 1d47fade
        self.config = config
        self.contracts_static = []
        self.contracts_upgradeable = {}
        self.gas_strategy = default_gas_strategy

        # Unlock accounts in test mode
        if rpc.is_active():
            print("RPC Active")
            self.deployer = accounts.at(deployer, force=True)
            self.keeper = accounts.at(keeper, force=True)
            self.guardian = accounts.at(guardian, force=True)
        else:
            print("RPC Inactive")

            deployer_key = decouple.config("DEPLOYER_PRIVATE_KEY")
            keeper_key = decouple.config("KEEPER_PRIVATE_KEY")
            guardian_key = decouple.config("GUARDIAN_PRIVATE_KEY")

            print(deployer_key, keeper_key, guardian_key)

            self.deployer = accounts.add(deployer_key)
            self.keeper = accounts.add(keeper_key)
            self.guardian = accounts.add(guardian_key)

        if deploy:
            self.devProxyAdmin = deploy_proxy_admin(deployer)
            self.daoProxyAdmin = deploy_proxy_admin(deployer)
            self.proxyAdmin = self.devProxyAdmin
        else:
            abi = registry.open_zeppelin.artifacts["ProxyAdmin"]["abi"]
            self.devProxyAdmin = Contract.from_abi(
                "ProxyAdmin",
                web3.toChecksumAddress("0x20dce41acca85e8222d6861aa6d23b6c941777bf"),
                abi,
            )
            self.daoProxyAdmin = Contract.from_abi(
                "ProxyAdmin",
                web3.toChecksumAddress("0x11a9d034b1bbfbbdcac9cb3b86ca7d5df05140f2"),
                abi,
            )
            self.proxyAdmin = self.devProxyAdmin

        self.strategy_artifacts = DotMap()
        self.logic = DotMap()
        self.sett_system = DotMap(
            controllers=DotMap(), vaults=DotMap(), strategies=DotMap(), rewards=DotMap()
        )
        self.geysers = DotMap()

        self.connect_dao()
        self.connect_multisig()
        self.connect_uniswap()

        self.globalStartTime = badger_config.globalStartTime
        self.globalStartBlock = badger_config.globalStartBlock

    def track_contract_static(self, contract):
        self.contracts_static.append(contract)

    def track_contract_upgradeable(self, key, contract):
        self.contracts_upgradeable[key] = contract

    # ===== Contract Connectors =====
    def connect_proxy_admins(self, devProxyAdmin, daoProxyAdmin):
        abi = registry.open_zeppelin.artifacts["ProxyAdmin"]["abi"]

        self.devProxyAdmin = Contract.from_abi(
            "ProxyAdmin", web3.toChecksumAddress(devProxyAdmin), abi,
        )
        self.daoProxyAdmin = Contract.from_abi(
            "ProxyAdmin", web3.toChecksumAddress(daoProxyAdmin), abi,
        )

        self.proxyAdmin = self.devProxyAdmin

    def connect_dao(self):
        deployer = self.deployer
        self.dao = DotMap(
            token=Contract.from_abi(
                "MiniMeToken",
                badger_config.dao.token,
                registry.aragon.artifacts.MiniMeToken["abi"],
                deployer,
            ),
            kernel=Contract.from_abi(
                "Agent",
                badger_config.dao.kernel,
                registry.aragon.artifacts.Agent["abi"],
                deployer,
            ),
            agent=Contract.from_abi(
                "Agent",
                badger_config.dao.agent,
                registry.aragon.artifacts.Agent["abi"],
                deployer,
            ),
        )

        self.token = self.dao.token

    def connect_multisig(self):
        deployer = self.deployer

        multisigParams = badger_config["devMultisigParams"]
        multisigParams.owners = [deployer.address]

        self.devMultisig = connect_gnosis_safe(badger_config.multisig.address)
    
    def connect_treasury_multisig(self):
        self.treasuryMultisig = connect_gnosis_safe(badger_config.treasury_multisig.address)

    def connect_uniswap(self):
        self.uniswap = UniswapSystem()

    # ===== Deployers =====

    def add_controller(self, id):
        deployer = self.deployer
        controller = deploy_controller(self, deployer)
        self.sett_system.controllers[id] = controller
        self.track_contract_upgradeable(id + ".controller", controller)
        return controller

    def deploy_core_logic(self):
        deployer = self.deployer
        self.logic = DotMap(
            SmartVesting=SmartVesting.deploy({"from": deployer}),
            SmartTimelock=SmartTimelock.deploy({"from": deployer}),
            RewardsEscrow=RewardsEscrow.deploy({"from": deployer}),
            BadgerGeyser=BadgerGeyser.deploy({"from": deployer}),
            BadgerTree=BadgerTree.deploy({"from": deployer}),
            BadgerHunt=BadgerHunt.deploy({"from": deployer}),
            SimpleTimelock=SimpleTimelock.deploy({"from": deployer}),
        )

    def deploy_sett_core_logic(self):
        deployer = self.deployer
        self.logic["Controller"] = Controller.deploy({"from": deployer})
        self.logic["Sett"] = Sett.deploy({"from": deployer})
        self.logic["StakingRewards"] = StakingRewards.deploy({"from": deployer})
        self.logic["StakingRewardsSignalOnly"] = StakingRewardsSignalOnly.deploy(
            {"from": deployer}
        )

    def deploy_sett_strategy_logic(self):
        deployer = self.deployer
        for name, artifact in name_to_artifact:
            self.logic[name] = artifact.deploy({"from": deployer})

    def deploy_sett_strategy_logic_for(self, name):
        deployer = self.deployer
        artifact = strategy_name_to_artifact(name)
        self.logic[name] = artifact.deploy({"from": deployer, "gas_price": self.gas_strategy})

        # TODO: Initialize to remove that function

    def set_gas_strategy(self, gas_strategy):
        self.gas_strategy = gas_strategy

    def deploy_rewards_escrow(self):
        deployer = self.deployer
        print("deployer", deployer)
        self.rewardsEscrow = deploy_proxy(
            "RewardsEscrow",
            RewardsEscrow.abi,
            self.logic.RewardsEscrow.address,
            self.devProxyAdmin.address,
            self.logic.RewardsEscrow.initialize.encode_input(),
            deployer,
        )
        self.track_contract_upgradeable("rewardsEscrow", self.rewardsEscrow)

    def deploy_badger_tree(self):
        deployer = self.deployer
        print(
            self.logic.BadgerTree.address,
            self.devProxyAdmin.address,
            self.devMultisig,
            self.keeper,
            self.guardian,
        )
        self.badgerTree = deploy_proxy(
            "BadgerTree",
            BadgerTree.abi,
            self.logic.BadgerTree.address,
            self.devProxyAdmin.address,
            self.logic.BadgerTree.initialize.encode_input(
                self.deployer, self.keeper, self.guardian
            ),
            deployer,
        )
        self.track_contract_upgradeable("badgerTree", self.badgerTree)

    def deploy_badger_hunt(self):
        deployer = self.deployer
        self.badgerHunt = deploy_proxy(
            "BadgerHunt",
            BadgerHunt.abi,
            self.logic.BadgerHunt.address,
            self.devProxyAdmin.address,
            self.logic.BadgerHunt.initialize.encode_input(
                self.token,
                badger_config.huntParams.merkleRoot,
                badger_config.huntParams.epochDuration,
                badger_config.huntParams.claimReductionPerEpoch,
                badger_config.huntParams.startTime,
                badger_config.huntParams.gracePeriod,
                self.rewardsEscrow,
                self.deployer,
            ),
            deployer,
        )
        self.track_contract_upgradeable("badgerHunt", self.badgerHunt)

    def deploy_dao_badger_timelock(self):
        deployer = self.deployer
        print(
            self.token,
            self.dao.agent,
            badger_config.globalStartTime,
            badger_config.tokenLockParams.lockDuration,
            (
                badger_config.globalStartTime
                + badger_config.tokenLockParams.lockDuration
            ),
            chain.time(),
        )
        self.daoBadgerTimelock = deploy_proxy(
            "SimpleTimelock",
            SimpleTimelock.abi,
            self.logic.SimpleTimelock.address,
            self.devProxyAdmin.address,
            self.logic.SimpleTimelock.initialize.encode_input(
                self.token,
                self.dao.agent,
                badger_config.globalStartTime
                + badger_config.tokenLockParams.lockDuration,
            ),
            self.deployer,
        )
        self.track_contract_upgradeable("daoBadgerTimelock", self.daoBadgerTimelock)

    def deploy_dao_digg_timelock(self):
        deployer = self.deployer

    def deploy_team_vesting(self):
        deployer = self.deployer

        self.teamVesting = deploy_proxy(
            "SmartVesting",
            SmartVesting.abi,
            self.logic.SmartVesting.address,
            self.devProxyAdmin.address,
            self.logic.SmartVesting.initialize.encode_input(
                self.token,
                self.devMultisig,
                self.dao.agent,
                badger_config.globalStartTime,
                badger_config.teamVestingParams.cliffDuration,
                badger_config.teamVestingParams.totalDuration,
            ),
            self.deployer,
        )
        self.track_contract_upgradeable("teamVesting", self.teamVesting)

    def deploy_logic(self, name, BrownieArtifact):
        deployer = self.deployer
        self.logic[name] = BrownieArtifact.deploy({"from": deployer})

    def deploy_sett(
        self,
        id,
        token,
        controller,
        namePrefixOverride=False,
        namePrefix="",
        symbolPrefix="",
        governance=None,
        strategist=None,
        keeper=None,
        guardian=None,
    ):
        deployer = self.deployer
        proxyAdmin = self.devProxyAdmin

        if not governance:
            governance = deployer
        if not strategist:
            strategist = deployer
        if not keeper:
            keeper = deployer
        if not guardian:
            guardian = deployer

        sett = deploy_proxy(
            "Sett",
            Sett.abi,
            self.logic.Sett.address,
            proxyAdmin.address,
            self.logic.Sett.initialize.encode_input(
                token,
                controller,
                governance,
                keeper,
                guardian,
                namePrefixOverride,
                namePrefix,
                symbolPrefix,
            ),
            deployer
        )
        self.sett_system.vaults[id] = sett
        self.track_contract_upgradeable(id + ".sett", sett)
        return sett

    def deploy_strategy(
        self,
        id,
        strategyName,
        controller,
        params,
        governance=None,
        strategist=None,
        keeper=None,
        guardian=None,
    ):
        # TODO: Replace with prod permissions config
        deployer = self.deployer

        strategy = deploy_strategy(
            self,
            strategyName,
            controller,
            params,
            deployer,
            governance,
            strategist,
            keeper,
            guardian,
        )

        Artifact = strategy_name_to_artifact(strategyName)

        self.sett_system.strategies[id] = strategy
        self.set_strategy_artifact(id, strategyName, Artifact)
        self.track_contract_upgradeable(id + ".strategy", strategy)
        return strategy

    def deploy_geyser(self, stakingToken, id):
        print(stakingToken)
        deployer = self.deployer
        geyser = deploy_geyser(self, stakingToken)
        self.geysers[id] = geyser
        self.track_contract_upgradeable(id + ".geyser", geyser)
        return geyser

    def deploy_set_staking_rewards_signal_only(self, id, admin, distToken):
        deployer = self.deployer

        rewards = deploy_proxy(
            "StakingRewardsSignalOnly",
            StakingRewardsSignalOnly.abi,
            self.logic.StakingRewardsSignalOnly.address,
            self.devProxyAdmin.address,
            self.logic.StakingRewardsSignalOnly.initialize.encode_input(
                admin, distToken
            ),
            deployer,
        )

        self.sett_system.rewards[id] = rewards
        self.track_contract_upgradeable(id + ".rewards", rewards)
        return rewards

    def deploy_sett_staking_rewards(self, id, stakingToken, distToken):
        deployer = self.deployer

        rewards = deploy_proxy(
            "StakingRewards",
            StakingRewards.abi,
            self.logic.StakingRewards.address,
            self.devProxyAdmin.address,
            self.logic.StakingRewards.initialize.encode_input(
                deployer, distToken, stakingToken
            ),
            deployer,
        )

        self.sett_system.rewards[id] = rewards
        self.track_contract_upgradeable(id + ".rewards", rewards)
        return rewards

    # ===== Function Call Macros =====

    def wire_up_sett(self, vault, strategy, controller):
        deployer = self.deployer

        want = strategy.want()
        vault_want = vault.token()

        assert vault_want == want

        controller.setVault(want, vault, {"from": deployer})

        controller.approveStrategy(
            want, strategy, {"from": deployer},
        )

        controller.setStrategy(
            want, strategy, {"from": deployer},
        )

    def distribute_staking_rewards(self, id, amount, notify=False):
        deployer = self.deployer
        rewards = self.getSettRewards(id)

        assert self.token.balanceOf(deployer) >= amount

        self.token.transfer(
            rewards, amount, {"from": deployer},
        )

        assert self.token.balanceOf(rewards) >= amount
        assert rewards.rewardsToken() == self.token
        if notify:
            rewards.notifyRewardAmount(amount, {"from": deployer})

    def signal_initial_geyser_rewards(self, id, params):
        deployer = self.deployer
        startTime = badger_config.geyserParams.badgerDistributionStart
        geyser = self.getGeyser(id)
        self.rewardsEscrow.approveRecipient(geyser, {"from": deployer})

        self.rewardsEscrow.signalTokenLock(
            self.token, params.amount, params.duration, startTime, {"from": deployer},
        )

    # ===== Strategy Macros =====
    def deploy_strategy_preconfigured(self, id):
        if id == "native.badger":
            self.deploy_strategy_native_badger()
        if id == "native.renCrv":
            self.deploy_strategy_native_rencrv()
        if id == "native.sbtcCrv":
            self.deploy_strategy_native_sbtccrv()
        if id == "native.tbtcCrv":
            self.deploy_strategy_native_tbtccrv()
        if id == "native.uniBadgerWbtc":
            self.deploy_strategy_native_uniBadgerWbtc()
        if id == "pickle.renCrv":
            self.deploy_strategy_pickle_rencrv()
        if id == "harvest.renCrv":
            self.deploy_strategy_harvest_rencrv()

    def deploy_strategy_native_badger(self):
        sett = self.getSett("native.badger")
        controller = self.getController("native")
        params = sett_config.native.badger.params
        params.want = self.token
        params.geyser = self.getSettRewards("native.badger")

        strategy = self.deploy_strategy(
            "native.badger", "StrategyBadgerRewards", controller, params
        )

        self.wire_up_sett(sett, strategy, controller)

    def deploy_strategy_native_rencrv(self):
        sett = self.getSett("native.renCrv")
        controller = self.getController("native")
        params = sett_config.native.renCrv.params

        strategy = self.deploy_strategy(
            "native.renCrv", "StrategyCurveGaugeRenBtcCrv", controller, params
        )

        self.wire_up_sett(sett, strategy, controller)

    def deploy_strategy_native_sbtccrv(self):
        sett = self.getSett("native.sbtcCrv")
        controller = self.getController("native")
        params = sett_config.native.sbtcCrv.params

        strategy = self.deploy_strategy(
            "native.sbtcCrv", "StrategyCurveGaugeSbtcCrv", controller, params
        )

        self.wire_up_sett(sett, strategy, controller)

    def deploy_strategy_native_tbtccrv(self):
        sett = self.getSett("native.tbtcCrv")
        controller = self.getController("native")
        params = sett_config.native.tbtcCrv.params

        strategy = self.deploy_strategy(
            "native.tbtcCrv", "StrategyCurveGaugeTbtcCrv", controller, params
        )

        self.wire_up_sett(sett, strategy, controller)

    def deploy_strategy_native_uniBadgerWbtc(self):
        sett = self.getSett("native.uniBadgerWbtc")
        controller = self.getController("native")
        params = sett_config.native.uniBadgerWbtc.params
        params.want = self.pair
        params.geyser = self.getSettRewards("native.uniBadgerWbtc")

        strategy = self.deploy_strategy(
            "native.uniBadgerWbtc", "StrategyBadgerLpMetaFarm", controller, params
        )

        self.wire_up_sett(sett, strategy, controller)

    def deploy_strategy_harvest_rencrv(self):
        sett = self.getSett("harvest.renCrv")
        controller = self.getController("harvest")
        params = sett_config.harvest.renCrv.params
        params.badgerTree = self.badgerTree

        strategy = self.deploy_strategy(
            "harvest.renCrv", "StrategyHarvestMetaFarm", controller, params
        )

        self.wire_up_sett(sett, strategy, controller)

    def signal_token_lock(self, id, params):
        geyser = self.getGeyser(id)
        self.rewardsEscrow.signalTokenLock(
            geyser,
            self.token,
            params.amount,
            params.duration,
            self.globalStartTime,
            {"from": self.deployer},
        )

    # ===== Connectors =====
    def connect_sett_system(self, sett_system, geysers):
        # Connect Controllers
        for key, address in sett_system["controllers"].items():
            self.connect_controller(key, address)

        # Connect Setts
        for key, address in sett_system["vaults"].items():
            self.connect_sett(key, address)

        # Connect Strategies
        for key, address in sett_system["strategies"].items():
            artifactName = sett_system["strategy_artifacts"][key]
            self.connect_strategy(key, address, artifactName)

        # Connect Rewards
        for key, address in sett_system["rewards"].items():
            self.connect_sett_staking_rewards(key, address)

        # Connect Geysers
        for key, address in geysers.items():
            self.connect_geyser(key, address)

    def connect_strategy(self, id, address, strategyArtifactName):
        Artifact = strategy_name_to_artifact(strategyArtifactName)
        strategy = Artifact.at(address)
        self.sett_system.strategies[id] = strategy
        self.set_strategy_artifact(id, strategyArtifactName, Artifact)
        self.track_contract_upgradeable(id + ".strategy", strategy)

    def connect_sett(self, id, address):
        sett = Sett.at(address)
        self.sett_system.vaults[id] = sett
        self.track_contract_upgradeable(id + ".sett", sett)

    def connect_controller(self, id, address):
        controller = Controller.at(address)
        self.sett_system.controllers[id] = controller
        self.track_contract_upgradeable(id + ".controller", controller)

    def connect_geyser(self, id, address):
        geyser = BadgerGeyser.at(address)
        self.geysers[id] = geyser
        self.track_contract_upgradeable(id + ".geyser", geyser)

    def connect_rewards_escrow(self, address):
        self.rewardsEscrow = RewardsEscrow.at(address)
        self.track_contract_upgradeable("rewardsEscrow", self.rewardsEscrow)

    def connect_badger_tree(self, address):
        self.badgerTree = BadgerTree.at(address)
        self.track_contract_upgradeable("badgerTree", self.badgerTree)

    def connect_badger_hunt(self, address):
        self.badgerHunt = BadgerHunt.at(address)
        self.track_contract_upgradeable("badgerHunt", self.badgerHunt)

    def connect_honeypot_meme(self, address):
        self.honeypotMeme = HoneypotMeme.at(address)
        self.track_contract_upgradeable("rewardsEscrow", self.rewardsEscrow)

    def connect_community_pool(self, address):
        self.communityPool = RewardsEscrow.at(address)
        self.track_contract_upgradeable("rewardsEscrow", self.rewardsEscrow)

    def connect_logic(self, logic):
        for name, address in logic.items():
            Artifact = strategy_name_to_artifact(name)
            self.logic[name] = Artifact.at(address)

    def connect_dao_badger_timelock(self, address):
        self.daoBadgerTimelock = SimpleTimelock.at(address)
        self.track_contract_upgradeable("daoBadgerTimelock", self.daoBadgerTimelock)

    def connect_dao_digg_timelock(self, address):
        # TODO: Implement with Digg
        return False

    def connect_team_vesting(self, address):
        self.teamVesting = SmartVesting.at(address)
        self.track_contract_upgradeable("teamVesting", self.teamVesting)

    def connect_sett_staking_rewards(self, id, address):
        pool = StakingRewards.at(address)
        self.sett_system.rewards[id] = pool
        self.track_contract_upgradeable(id + ".pool", pool)

    # def connect_guardian(self, address):
    #     self.guardian = accounts.at(address)

    # def connect_keeper(self, address):
    #     self.keeper = accounts.at(address)

    # def connect_deployer(self, address):
    #     self.deployer = accounts.at(address)

    def connect_uni_badger_wbtc_lp(self, address):
        self.pair = Contract.from_abi(
            "UniswapV2Pair", address, registry.uniswap.artifacts.UniswapV2Pair["abi"]
        )
        self.uniBadgerWbtcLp = self.pair

    def set_strategy_artifact(self, id, artifactName, artifact):
        self.strategy_artifacts[id] = {
            "artifact": artifact,
            "artifactName": artifactName,
        }

    # ===== Connect =====
    def get_keeper_account(self):
        if rpc.is_active():
            return accounts.at(self.keeper, force=True)
        else:
            priv = decouple.config("KEEPER_PRIVATE_KEY")
            return (
                accounts.add(priv) if priv else accounts.load(input("keeper account: "))
            )

    def get_guardian_account(self):
        if rpc.is_active():
            return accounts.at(self.guardian, force=True)
        else:
            priv = decouple.config("GUARDIAN_PRIVATE_KEY")
            return (
                accounts.add(priv)
                if priv
                else accounts.load(input("guardian account: "))
            )

    # ===== Getters =====

    def getGeyser(self, id):
        return self.geysers[id]

    def getController(self, id):
        return self.sett_system.controllers[id]

    def getControllerFor(self, id):
        controllerId = id.split(".", 1)[0]
        return self.sett_system.controllers[id]

    def getSett(self, id):
        if not id in self.sett_system.vaults.keys():
            console.print("[bold red]Sett not found:[/bold red] {}".format(id))
            raise NameError

        return self.sett_system.vaults[id]

    def getSettRewards(self, id):
        return self.sett_system.rewards[id]

    def getStrategy(self, id):
        if not id in self.sett_system.strategies.keys():
            console.print("[bold red]Strategy not found:[/bold red] {}".format(id))
            raise NameError

        return self.sett_system.strategies[id]

    def getStrategyWant(self, id):
        return interface.IERC20(self.sett_system.strategies[id].want())

    def getStrategyArtifact(self, id):
        return self.strategy_artifacts[id].artifact

    def getStrategyArtifactName(self, id):
        return self.strategy_artifacts[id]["artifactName"]<|MERGE_RESOLUTION|>--- conflicted
+++ resolved
@@ -159,11 +159,7 @@
 default_gas_strategy = GasNowScalingStrategy()
 
 class BadgerSystem:
-<<<<<<< HEAD
-    def __init__(self, config, deployer, keeper, guardian, deploy=True):
-=======
     def __init__(self, config, systems, deployer, keeper, guardian, deploy=True, load_accounts=True):
->>>>>>> 1d47fade
         self.config = config
         self.contracts_static = []
         self.contracts_upgradeable = {}
