from helpers.rewards.LoggerUnlockSchedule import LoggerUnlockSchedule
from scripts.actions.helpers.RewardsSchedule import RewardsSchedule
<<<<<<< HEAD
from config.active_emissions import build_weekly_schedules, emissions, get_active_rewards_schedule, get_total_weekly_emissions
=======
from config.active_emissions import (
    build_weekly_schedules,
    emissions,
    get_active_rewards_schedule,
)
>>>>>>> 98c40468
import datetime
import json
import os
from scripts.actions.helpers.GeyserDistributor import GeyserDistributor
from scripts.actions.helpers.StakingRewardsDistributor import StakingRewardsDistributor
import time
import warnings

import brownie
import pytest
from brownie import Wei, accounts, interface, rpc
from config.badger_config import badger_config
from dotmap import DotMap
from helpers.constants import *
from helpers.gnosis_safe import (
    ApeSafeHelper,
    GnosisSafe,
    MultisigTx,
    MultisigTxMetadata,
    convert_to_test_mode,
    exec_direct,
    get_first_owner,
)
from helpers.registry import registry
from helpers.time_utils import days, hours, to_days, to_timestamp, to_utc_date
from helpers.utils import (
    fragments_to_shares,
    initial_fragments_to_current_fragments,
    shares_to_fragments,
    to_digg_shares,
    val,
)
from rich import pretty
from rich.console import Console
from scripts.systems.badger_system import BadgerSystem, connect_badger
from tabulate import tabulate
from ape_safe import ApeSafe

console = Console()
pretty.install()

"""
=== Steps to run ===
Check WeeklyEmissions.md in this directory
"""
start = to_timestamp(datetime.datetime(2021, 7, 15, 13, 00))
duration = days(7)


def set_schedules(logger, schedules):
    for i in range(0, len(schedules)):
        schedule = schedules[i]
        logger.setUnlockSchedule(
            schedule.beneficiary,
            schedule.token,
            schedule.amount,
            schedule.start,
            schedule.end,
            schedule.duration,
        )


def main():
    badger = connect_badger(load_deployer=True)

    safe = ApeSafe(badger.opsMultisig.address)
    helper = ApeSafeHelper(badger, safe)
<<<<<<< HEAD
    logger = helper.contract_from_abi(badger.rewardsLogger.address, "RewardsLogger", RewardsLogger.abi)
    total_emissions = get_total_weekly_emissions()
    console.print(total_emissions)
=======
    logger = helper.contract_from_abi(
        badger.rewardsLogger.address, "RewardsLogger", RewardsLogger.abi
    )

>>>>>>> 98c40468
    schedules = build_weekly_schedules(badger, start, duration)
    console.print(schedules)
    set_schedules(logger, schedules)

    for key in badger.getAllSettIds():
        sett = badger.getSett(key)
        badger.print_logger_unlock_schedules(sett.address, name=sett.name())

    helper.publish()<|MERGE_RESOLUTION|>--- conflicted
+++ resolved
@@ -1,14 +1,6 @@
 from helpers.rewards.LoggerUnlockSchedule import LoggerUnlockSchedule
 from scripts.actions.helpers.RewardsSchedule import RewardsSchedule
-<<<<<<< HEAD
 from config.active_emissions import build_weekly_schedules, emissions, get_active_rewards_schedule, get_total_weekly_emissions
-=======
-from config.active_emissions import (
-    build_weekly_schedules,
-    emissions,
-    get_active_rewards_schedule,
-)
->>>>>>> 98c40468
 import datetime
 import json
 import os
@@ -76,16 +68,9 @@
 
     safe = ApeSafe(badger.opsMultisig.address)
     helper = ApeSafeHelper(badger, safe)
-<<<<<<< HEAD
     logger = helper.contract_from_abi(badger.rewardsLogger.address, "RewardsLogger", RewardsLogger.abi)
     total_emissions = get_total_weekly_emissions()
     console.print(total_emissions)
-=======
-    logger = helper.contract_from_abi(
-        badger.rewardsLogger.address, "RewardsLogger", RewardsLogger.abi
-    )
-
->>>>>>> 98c40468
     schedules = build_weekly_schedules(badger, start, duration)
     console.print(schedules)
     set_schedules(logger, schedules)
