from helpers.gnosis_safe import GnosisSafe, MultisigTxMetadata
import os
from scripts.systems.sushiswap_system import SushiswapSystem
from scripts.systems.digg_system import connect_digg
from scripts.systems.uniswap_system import UniswapSystem
import time

from brownie import *
import decouple
from config.badger_config import badger_config
from helpers.constants import *
from helpers.time_utils import days
from helpers.token_utils import (
    distribute_from_whales,
    distribute_meme_nfts,
    distribute_test_ether,
)
from rich.console import Console
<<<<<<< HEAD
from scripts.deploy.deploy_digg import digg_deploy_flow
=======
from scripts.deploy.deploy_digg import (
    deploy_digg_with_existing_badger,
    digg_deploy_flow,
    init_prod_digg,
)
>>>>>>> 51d58335
from scripts.systems.badger_system import connect_badger
from helpers.registry import token_registry
from config.badger_config import digg_config
console = Console()


def main():
    """
    Connect to badger, distribute assets to specified test user, and keep ganache open.
    Ganache will run with your default brownie settings for mainnet-fork
    """

    # The address to test with
    user = accounts.at(decouple.config("TEST_ACCOUNT"), force=True)

    badger = connect_badger("deploy-final.json", load_deployer=True, load_keeper=True, load_guardian=True)
    digg = connect_digg("deploy-final.json")
    digg.token = digg.uFragments

    badger.add_existing_digg(digg)

    console.print("[blue]=== 🦡 Test ENV for account {} 🦡 ===[/blue]".format(user))

    distribute_test_ether(user, Wei("10 ether"))
<<<<<<< HEAD
    distribute_from_whales(user)

    digg = digg_deploy_flow(test=True, outputToFile=True)

=======
    distribute_test_ether(badger.deployer, Wei("20 ether"))
    distribute_from_whales(user)

    wbtc = interface.IERC20(token_registry.wbtc)

    assert wbtc.balanceOf(user) >= 200000000
    init_prod_digg(badger, user)

    accounts.at(digg.daoDiggTimelock, force=True)
    digg.token.transfer(user, 20000000000, {"from": digg.daoDiggTimelock})

    digg_liquidity_amount = 1000000000
    wbtc_liquidity_amount = 100000000

    assert digg.token.balanceOf(user) >= digg_liquidity_amount * 2
    assert wbtc.balanceOf(user) >= wbtc_liquidity_amount * 2

    uni = UniswapSystem()
    wbtc.approve(uni.router, wbtc_liquidity_amount, {"from": user})
    digg.token.approve(uni.router, digg_liquidity_amount, {"from": user})
    uni.router.addLiquidity(
        digg.token,
        wbtc,
        digg_liquidity_amount,
        wbtc_liquidity_amount,
        digg_liquidity_amount,
        wbtc_liquidity_amount,
        user,
        chain.time() + 1000,
        {"from": user},
    )

    sushi = SushiswapSystem()
    wbtc.approve(sushi.router, wbtc_liquidity_amount, {"from": user})
    digg.token.approve(sushi.router, digg_liquidity_amount, {"from": user})
    sushi.router.addLiquidity(
        digg.token,
        wbtc,
        digg_liquidity_amount,
        wbtc_liquidity_amount,
        digg_liquidity_amount,
        wbtc_liquidity_amount,
        user,
        chain.time() + 1000,
        {"from": user},
    )
>>>>>>> 51d58335

    console.print("[green]=== ✅ Test ENV Setup Complete ✅ ===[/green]")
    # Keep ganache open until closed
    time.sleep(days(365))
<|MERGE_RESOLUTION|>--- conflicted
+++ resolved
@@ -16,15 +16,11 @@
     distribute_test_ether,
 )
 from rich.console import Console
-<<<<<<< HEAD
-from scripts.deploy.deploy_digg import digg_deploy_flow
-=======
 from scripts.deploy.deploy_digg import (
     deploy_digg_with_existing_badger,
     digg_deploy_flow,
     init_prod_digg,
 )
->>>>>>> 51d58335
 from scripts.systems.badger_system import connect_badger
 from helpers.registry import token_registry
 from config.badger_config import digg_config
@@ -49,12 +45,6 @@
     console.print("[blue]=== 🦡 Test ENV for account {} 🦡 ===[/blue]".format(user))
 
     distribute_test_ether(user, Wei("10 ether"))
-<<<<<<< HEAD
-    distribute_from_whales(user)
-
-    digg = digg_deploy_flow(test=True, outputToFile=True)
-
-=======
     distribute_test_ether(badger.deployer, Wei("20 ether"))
     distribute_from_whales(user)
 
@@ -101,7 +91,6 @@
         chain.time() + 1000,
         {"from": user},
     )
->>>>>>> 51d58335
 
     console.print("[green]=== ✅ Test ENV Setup Complete ✅ ===[/green]")
     # Keep ganache open until closed
