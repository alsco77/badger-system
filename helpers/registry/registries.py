--- conflicted
+++ resolved
@@ -20,11 +20,8 @@
     PICKLE = ("pickle",)
     HARVEST = ("harvest",)
     CURVE = ("curve",)
-<<<<<<< HEAD
     MSTABLE = ("mstable",)
-=======
     CHAINLINK = ("chainlink",)
->>>>>>> 739ea846
     TOKENS = "tokens"
 
 
