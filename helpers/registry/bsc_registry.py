--- conflicted
+++ resolved
@@ -3,50 +3,6 @@
 from helpers.registry.WhaleRegistryAction import WhaleRegistryAction
 
 
-<<<<<<< HEAD
-gnosis_safe_registry=DotMap(
-        addresses=DotMap(
-            proxyFactory="0x76E2cFc1F5Fa8F6a5b3fC4c8F4788F0116861F9B",
-            masterCopy="0x34CfAC646f301356fAa8B21e94227e3583Fe3F5F",
-        ),
-    )
-pancake_registry=DotMap(
-        cake="0x0e09fabb73bd3ade0a17ecc321fd13a19e81ce82",
-        symbol="Cake",
-        syrup="0x009cF7bC57584b7998236eff51b98A168DceA9B0",
-        masterChef="0x73feaa1eE314F8c655E354234017bE2193C9E24E",
-        factoryV2="0xBCfCcbde45cE874adCB698cC183deBcF17952812",
-        routerV2="0x05fF2B0DB69458A0750badebc4f9e13aDd608C7F",
-        smartChefs="0xe4dD0C50fb314A8B2e84D211546F5B57eDd7c2b9",
-        chefPairs=DotMap(
-            bnbBtcb="0x7561EEe90e24F3b348E1087A005F78B4c8453524",
-            bBadgerBtcb="0x10f461ceac7a17f59e249954db0784d42eff5db5",
-            bDiggBtcb="0xE1E33459505bB3763843a426F7Fd9933418184ae",
-        ),
-        chefPids=DotMap(
-            bnbBtcb=15,
-            bBadgerBtcb=0,
-            bDiggBtcb=104,
-        ),
-    )
-multicall_registry=DotMap(multicall="0xE1dDc30f691CA671518090931e3bFC1184BFa4Aa",)
-sushi_registry=DotMap(
-        sushiToken="",
-        xsushiToken="",
-        sushiChef="",
-        router="",
-        factory="",
-        lpTokens=DotMap(sushiBadgerWBtc="", sushiWbtcWeth="",),
-        pids=DotMap(sushiBadgerWBtc=0, sushiEthWBtc=0),
-    )
-token_registry=DotMap(
-        bnb="0xbb4CdB9CBd36B01bD1cBaEBF2De08d9173bc095c",
-        btcb="0x7130d2A12B9BCbFAe4f2634d864A1Ee1Ce3Ead9c",
-        usdc="0x8ac76a51cc950d9822d68b83fe1ad97b32cd580d",
-        bBadger="0x1F7216fdB338247512Ec99715587bb97BBf96eae",
-        bDigg="0x5986D5c77c65e5801a5cAa4fAE80089f870A71dA",
-    )
-=======
 gnosis_safe_registry = DotMap(
     addresses=DotMap(
         proxyFactory="0x76E2cFc1F5Fa8F6a5b3fC4c8F4788F0116861F9B",
@@ -92,7 +48,6 @@
     bBadger="0x1F7216fdB338247512Ec99715587bb97BBf96eae",
     bDigg="0x5986D5c77c65e5801a5cAa4fAE80089f870A71dA",
 )
->>>>>>> 739ea846
 
 bsc_registry = ChainRegistry(
     sushiswap=sushi_registry,
