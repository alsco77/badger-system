--- conflicted
+++ resolved
@@ -110,17 +110,11 @@
     ),
 )
 
-<<<<<<< HEAD
 chainlink_registry = DotMap(
     btc_usd="0xF4030086522a5bEEa4988F8cA5B36dbC97BeE88c"
 )
 
-badger_registry = DotMap(
-    token="0x3472a5a71965499acd81997a54bba8d852c6e53d"
-)
-=======
 badger_registry = DotMap(token="0x3472a5a71965499acd81997a54bba8d852c6e53d")
->>>>>>> 420a8c8d
 
 defidollar_registry = DotMap(
     addresses=DotMap(
@@ -148,7 +142,7 @@
     badger=badger_registry,
     yearn=yearn_registry,
     aave=aave_registry,
-    chainlink=chainlink_registry
+    chainlink=chainlink_registry,
     defidollar=defidollar_registry,
 )
 
@@ -266,12 +260,9 @@
         token="0xeb4c2781e4eba804ce9a9803c67d0893436bb27d",
         action=WhaleRegistryAction.DISTRIBUTE_FROM_CONTRACT,
     ),
-<<<<<<< HEAD
     usdp=DotMap(
         whale="0xD1B3DD045F6E26b22dA0a3e451780e12BB51a121",
         token="0x1456688345527bE1f37E9e627DA0837D6f08C925",
         action=WhaleRegistryAction.DISTRIBUTE_FROM_CONTRACT,
     )
-=======
->>>>>>> 420a8c8d
 )