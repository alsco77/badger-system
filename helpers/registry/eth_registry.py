import json

from helpers.registry.ChainRegistry import ChainRegistry
from helpers.registry.YearnRegistry import YearnRegistry
from brownie.network import web3
from dotmap import DotMap
from helpers.registry.WhaleRegistryAction import WhaleRegistryAction

aragon_registry = DotMap(
    addresses=DotMap(
        agentImpl="0x3a93c17fc82cc33420d1809dda9fb715cc89dd37",
        companyTemplate="0xd737632caC4d039C9B0EEcc94C12267407a271b5",
    )
)

gnosis_safe_registry = DotMap(
    addresses=DotMap(
        proxyFactory="0x76E2cFc1F5Fa8F6a5b3fC4c8F4788F0116861F9B",
        masterCopy="0x34CfAC646f301356fAa8B21e94227e3583Fe3F5F",
    )
)

onesplit_registry = (DotMap(contract="0x50FDA034C0Ce7a8f7EFDAebDA7Aa7cA21CC1267e"),)

uniswap_registry = DotMap(
    routerV2="0x7a250d5630B4cF539739dF2C5dAcb4c659F2488D",
    factoryV2="0x5C69bEe701ef814a2B6a3EDD4B1652CB9cc5aA6f",
    uniToken="0x1f9840a85d5aF5bf1D1762F925BDADdC4201F984",
    uniStakingRewards=DotMap(eth_wbtc="0xa1484C3aa22a66C62b77E0AE78E15258bd0cB711"),
)

multicall = "0xeefba1e63905ef1d7acba5a8513c70307c1ce441"
multisend = "0x8D29bE29923b68abfDD21e541b9374737B49cdAD"

compound_registry = DotMap(
    comptroller=web3.toChecksumAddress("0x3d9819210a31b4961b30ef54be2aed79b9c9cd3b"),
    cTokens=DotMap(usdc="0x39AA39c021dfbaE8faC545936693aC917d5E7563")
)

multichain_registry = DotMap(eth_address="0xC564EE9f21Ed8A2d8E7e76c085740d5e4c5FaFbE")

harvest_registry = DotMap(
    badgerTree="0x06466a741094f51b45FB150c6D1e857B3E879967",
    farmToken="0xa0246c9032bC3A600820415aE600c6388619A14D",
    depositHelper="0xf8ce90c2710713552fb564869694b2505bfc0846",
    vaults=DotMap(renCrv="0x9aa8f427a17d6b0d91b6262989edc7d45d6aedf8"),
    farms=DotMap(
        fWBtc="0x917d6480ec60cbddd6cbd0c8ea317bcc709ea77b",
        fRenCrv="0xa3cf8d1cee996253fad1f8e3d68bdcba7b3a3db5",
        fRenCrv2="0x5365A2C47b90EE8C9317faC20edC3ce7037384FB",
        farm="0xae024F29C26D6f71Ec71658B1980189956B0546D",
    ),
)

pickle_registry = DotMap(
    pickleToken="0x429881672B9AE42b8EbA0E26cD9C73711b891Ca5",
    pickleChef="0xbD17B1ce622d73bD438b9E658acA5996dc394b0d",
    jars=DotMap(renCrv="0x2E35392F4c36EBa7eCAFE4de34199b2373Af22ec"),
    pids=DotMap(uniPickleEth=0, pRenCrv=13),
    farms=DotMap(wethStaking="0xa17a8883dA1aBd57c690DF9Ebf58fC194eDAb66F"),
)

sushi_registry = DotMap(
    sushiToken="0x6b3595068778dd592e39a122f4f5a5cf09c90fe2",
    xsushiToken="0x8798249c2E607446EfB7Ad49eC89dD1865Ff4272",
    sushiChef="0xc2EdaD668740f1aA35E4D8f227fB8E17dcA888Cd",
    router="0xd9e1cE17f2641f24aE83637ab66a2cca9C378B9F",
    factory="0xC0AEe478e3658e2610c5F7A4A2E1777cE9e4f2Ac",
    lpTokens=DotMap(
        sushiBadgerWBtc="0x110492b31c59716AC47337E616804E3E3AdC0b4a",
        sushiWbtcWeth="0xCEfF51756c56CeFFCA006cD410B03FFC46dd3a58",
    ),
    pids=DotMap(sushiBadgerWBtc=73, sushiEthWBtc=21),
)

yearn_registry = YearnRegistry(
    registry="0x50c1a2ea0a861a967d9d0ffe2ae4012c2e053804",
    experimental_vaults={"wbtc": "0xA696a63cc78DfFa1a63E9E50587C197387FF6C7E"},
)

aave_registry = DotMap(lendingPoolV2="0x7d2768de32b0b80b7a3454c06bdac94a69ddc7a9")

yearn_registry = (DotMap(yvWBTC="0xcB550A6D4C8e3517A939BC79d0c7093eb7cF56B5",),)

curve_registry = DotMap(
    minter="0xd061D61a4d941c39E5453435B6345Dc261C2fcE0",
    crvToken="0xD533a949740bb3306d119CC777fa900bA034cd52",
    pools=DotMap(
        sbtcCrv=DotMap(
            swap="0x7fC77b5c7614E1533320Ea6DDc2Eb61fa00A9714",
            token="0x075b1bb99792c9E1041bA13afEf80C91a1e70fB3",
            gauge="0x705350c4BcD35c9441419DdD5d2f097d7a55410F",
        ),
        renCrv=DotMap(
            swap="0x93054188d876f558f4a66B2EF1d97d16eDf0895B",
            token="0x49849C98ae39Fff122806C06791Fa73784FB3675",
            gauge="0xB1F2cdeC61db658F091671F5f199635aEF202CAC",
        ),
        tbtcCrv=DotMap(
            swap="0xaa82ca713d94bba7a89ceab55314f9effeddc78c",
            # swap="0xC25099792E9349C7DD09759744ea681C7de2cb66",
            token="0x64eda51d3Ad40D56b9dFc5554E06F94e1Dd786Fd",
            gauge="0x6828bcF74279eE32f2723eC536c22c51Eed383C6",
        ),
        usdpCrv=DotMap(
            swap="0x42d7025938bEc20B69cBae5A77421082407f053A",
            token="0x7Eb40E450b9655f4B3cC4259BCC731c63ff55ae6",
            gauge="0x055be5DDB7A925BfEF3417FC157f53CA77cA7222",
        )
    ),
)

chainlink_registry = DotMap(
    btc_usd="0xF4030086522a5bEEa4988F8cA5B36dbC97BeE88c"
)

badger_registry = DotMap(token="0x3472a5a71965499acd81997a54bba8d852c6e53d")

defidollar_registry = DotMap(
    addresses=DotMap(
        badgerSettPeak="0x41671BA1abcbA387b9b2B752c205e22e916BE6e3",
        core="0x2A8facc9D49fBc3ecFf569847833C380A13418a8",
    ),
    pools=[
        DotMap(id=0, sett="0x6dEf55d2e18486B9dDfaA075bc4e4EE0B28c1545",),
        DotMap(id=1, sett="0xd04c48A53c111300aD41190D63681ed3dAd998eC",),
        DotMap(id=2, sett="0xb9D076fDe463dbc9f915E5392F807315Bf940334",),
    ],
)

eth_registry = ChainRegistry(
    curve=curve_registry,
    uniswap=uniswap_registry,
    aragon=aragon_registry,
    sushiswap=sushi_registry,
    sushi=sushi_registry,
    gnosis_safe=gnosis_safe_registry,
    pickle=pickle_registry,
    harvest=harvest_registry,
    multicall=multicall,
    multisend=multisend,
    badger=badger_registry,
    yearn=yearn_registry,
    aave=aave_registry,
<<<<<<< HEAD
    chainlink=chainlink_registry,
=======
    compound=compound_registry,
>>>>>>> 02ddfd84
    defidollar=defidollar_registry,
)

eth_registry.tokens = DotMap(
    weth="0xC02aaA39b223FE8D0A0e5C4F27eAD9083C756Cc2",
    wbtc="0x2260FAC5E5542a773Aa44fBCfeDf7C193bc2C599",
    crv="0xD533a949740bb3306d119CC777fa900bA034cd52",
    tbtc=web3.toChecksumAddress("0x8daebade922df735c38c80c7ebd708af50815faa"),
    usdt=web3.toChecksumAddress("0xdac17f958d2ee523a2206206994597c13d831ec7"),
    badger=eth_registry.badger.token,
    digg="0x798D1bE841a82a273720CE31c822C61a67a601C3",
    farm=eth_registry.harvest.farmToken,
    sushi=eth_registry.sushi.sushiToken,
    xSushi=eth_registry.sushi.xsushiToken,
    usdc=web3.toChecksumAddress("0xa0b86991c6218b36c1d19d4a2e9eb0ce3606eb48"),
    renbtc=web3.toChecksumAddress("0xeb4c2781e4eba804ce9a9803c67d0893436bb27d"),
    usdp=web3.toChecksumAddress("0x1456688345527bE1f37E9e627DA0837D6f08C925"),
    ibbtc=web3.toChecksumAddress("0xc4E15973E6fF2A35cC804c2CF9D2a1b817a8b40F"),
    dfd=web3.toChecksumAddress("0x20c36f062a31865bed8a5b1e512d9a1a20aa333a"),
    ausdc="0xBcca60bB61934080951369a648Fb03DF4F96263C"
)

eth_registry.whales = DotMap(
    badger=DotMap(
        whale="0x19d099670a21bC0a8211a89B84cEdF59AbB4377F",
        token="0x3472A5A71965499acd81997a54BBA8D852C6E53d",
        action=WhaleRegistryAction.DISTRIBUTE_FROM_CONTRACT,
    ),
    bBadger=DotMap(
        whale="0xa9429271a28F8543eFFfa136994c0839E7d7bF77",
        token="0x19D97D8fA813EE2f51aD4B4e04EA08bAf4DFfC28",
        action=WhaleRegistryAction.DISTRIBUTE_FROM_CONTRACT,
    ),
    harvestSuperSett=DotMap(
        whale="0xeD0B7f5d9F6286d00763b0FFCbA886D8f9d56d5e",
        token="0xAf5A1DECfa95BAF63E0084a35c62592B774A2A87",
        action=WhaleRegistryAction.DISTRIBUTE_FROM_CONTRACT,
    ),
    uniBadgerWbtc=DotMap(
        whale="0x235c9e24D3FB2FAFd58a2E49D454Fdcd2DBf7FF1",
        token="0xcD7989894bc033581532D2cd88Da5db0A4b12859",
        action=WhaleRegistryAction.DISTRIBUTE_FROM_CONTRACT,
    ),
    uniDiggWbtc=DotMap(
        whale="0xc17078fdd324cc473f8175dc5290fae5f2e84714",
        token="0xe86204c4eddd2f70ee00ead6805f917671f56c52",
        action=WhaleRegistryAction.DISTRIBUTE_FROM_CONTRACT,
    ),
    sbtcCrv=DotMap(
        whale="0xc25099792e9349c7dd09759744ea681c7de2cb66",
        token=eth_registry.curve.pools.sbtcCrv.token,
        action=WhaleRegistryAction.DISTRIBUTE_FROM_CONTRACT,
    ),
    bSbtcCrv=DotMap(
        whale="0x10fc82867013fce1bd624fafc719bb92df3172fc",
        token="0xd04c48A53c111300aD41190D63681ed3dAd998eC",
        action=WhaleRegistryAction.DISTRIBUTE_FROM_CONTRACT,
    ),
    renCrv=DotMap(
        whale="0xb1f2cdec61db658f091671f5f199635aef202cac",
        token=eth_registry.curve.pools.renCrv.token,
        action=WhaleRegistryAction.DISTRIBUTE_FROM_CONTRACT,
    ),
    bRenCrv=DotMap(
        whale="0x2296f174374508278dc12b806a7f27c87d53ca15",
        token="0x6dEf55d2e18486B9dDfaA075bc4e4EE0B28c1545",
        action=WhaleRegistryAction.DISTRIBUTE_FROM_CONTRACT,
    ),
    tbtcCrv=DotMap(
        whale="0xaf379f0228ad0d46bb7b4f38f9dc9bcc1ad0360c",
        token=eth_registry.curve.pools.tbtcCrv.token,
        action=WhaleRegistryAction.DISTRIBUTE_FROM_CONTRACT,
    ),
    bTbtcCrv=DotMap(
        whale="0x085a9340ff7692ab6703f17ab5ffc917b580a6fd",
        token="0xb9D076fDe463dbc9f915E5392F807315Bf940334",
        action=WhaleRegistryAction.DISTRIBUTE_FROM_CONTRACT,
    ),
    wbtc=DotMap(
        whale="0xc11b1268c1a384e55c48c2391d8d480264a3a7f4",
        token="0x2260FAC5E5542a773Aa44fBCfeDf7C193bc2C599",
        action=WhaleRegistryAction.DISTRIBUTE_FROM_CONTRACT,
    ),
    sushiBadgerWbtc=DotMap(
        whale="0xc2EdaD668740f1aA35E4D8f227fB8E17dcA888Cd",
        token="0x110492b31c59716AC47337E616804E3E3AdC0b4a",
        action=WhaleRegistryAction.DISTRIBUTE_FROM_CONTRACT,
    ),
    sushiDiggWbtc=DotMap(
        whale="0xd16fda96cb572da89e4e39b04b99d99a8e3071fb",
        token="0x110492b31c59716AC47337E616804E3E3AdC0b4a",
        action=WhaleRegistryAction.DISTRIBUTE_FROM_CONTRACT,
    ),
    sushiWbtcEth=DotMap(
        whale="0xc2EdaD668740f1aA35E4D8f227fB8E17dcA888Cd",
        token="0xCEfF51756c56CeFFCA006cD410B03FFC46dd3a58",
        action=WhaleRegistryAction.DISTRIBUTE_FROM_CONTRACT,
    ),
    bSushiWbtcEth=DotMap(
        whale="0x032c701886ad0317f0e58c8f4a570c6f9c0bbf4a",
        token="0x758A43EE2BFf8230eeb784879CdcFF4828F2544D",
        action=WhaleRegistryAction.DISTRIBUTE_FROM_CONTRACT,
    ),
    usdc=DotMap(
        whale="0xbe0eb53f46cd790cd13851d5eff43d12404d33e8",  # binance
        token="0xa0b86991c6218b36c1d19d4a2e9eb0ce3606eb48",
        action=WhaleRegistryAction.DISTRIBUTE_FROM_CONTRACT,
    ),
    digg=DotMap(
        whale="0x4a8651F2edD68850B944AD93f2c67af817F39F62",
        token="0x798D1bE841a82a273720CE31c822C61a67a601C3",
        action=WhaleRegistryAction.DISTRIBUTE_FROM_CONTRACT,
    ),
    renbtc=DotMap(
        whale="0x35ffd6e268610e764ff6944d07760d0efe5e40e5",
        token="0xeb4c2781e4eba804ce9a9803c67d0893436bb27d",
        action=WhaleRegistryAction.DISTRIBUTE_FROM_CONTRACT,
    ),
    usdp=DotMap(
        whale="0x42d7025938bEc20B69cBae5A77421082407f053A",
        token="0x1456688345527bE1f37E9e627DA0837D6f08C925",
        action=WhaleRegistryAction.DISTRIBUTE_FROM_CONTRACT,
    )
)<|MERGE_RESOLUTION|>--- conflicted
+++ resolved
@@ -142,11 +142,8 @@
     badger=badger_registry,
     yearn=yearn_registry,
     aave=aave_registry,
-<<<<<<< HEAD
     chainlink=chainlink_registry,
-=======
     compound=compound_registry,
->>>>>>> 02ddfd84
     defidollar=defidollar_registry,
 )
 
