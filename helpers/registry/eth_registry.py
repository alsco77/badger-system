--- conflicted
+++ resolved
@@ -205,11 +205,8 @@
     chainlink=chainlink_registry,
     compound=compound_registry,
     defidollar=defidollar_registry,
-<<<<<<< HEAD
-    digg=digg_registry
-=======
+    digg=digg_registry,
     convex=convex_registry,
->>>>>>> 457fc4a1
 )
 
 eth_registry.tokens = DotMap(
