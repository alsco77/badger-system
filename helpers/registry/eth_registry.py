import json

from helpers.registry.ChainRegistry import ChainRegistry
from helpers.registry.YearnRegistry import YearnRegistry
from brownie.network import web3
from dotmap import DotMap
from helpers.registry.WhaleRegistryAction import WhaleRegistryAction

aragon_registry = DotMap(
    addresses=DotMap(
        agentImpl="0x3a93c17fc82cc33420d1809dda9fb715cc89dd37",
        companyTemplate="0xd737632caC4d039C9B0EEcc94C12267407a271b5",
    )
)

gnosis_safe_registry = DotMap(
    addresses=DotMap(
        proxyFactory="0x76E2cFc1F5Fa8F6a5b3fC4c8F4788F0116861F9B",
        masterCopy="0x34CfAC646f301356fAa8B21e94227e3583Fe3F5F",
    )
)

onesplit_registry = (DotMap(contract="0x50FDA034C0Ce7a8f7EFDAebDA7Aa7cA21CC1267e"),)

uniswap_registry = DotMap(
    routerV2="0x7a250d5630B4cF539739dF2C5dAcb4c659F2488D",
    factoryV2="0x5C69bEe701ef814a2B6a3EDD4B1652CB9cc5aA6f",
    uniToken="0x1f9840a85d5aF5bf1D1762F925BDADdC4201F984",
    uniStakingRewards=DotMap(eth_wbtc="0xa1484C3aa22a66C62b77E0AE78E15258bd0cB711"),
)

multicall = "0xeefba1e63905ef1d7acba5a8513c70307c1ce441"
multisend = "0x8D29bE29923b68abfDD21e541b9374737B49cdAD"

compound_registry = DotMap(
    comptroller=web3.toChecksumAddress("0x3d9819210a31b4961b30ef54be2aed79b9c9cd3b"),
    cTokens=DotMap(usdc="0x39AA39c021dfbaE8faC545936693aC917d5E7563")
)

multichain_registry = DotMap(eth_address="0xC564EE9f21Ed8A2d8E7e76c085740d5e4c5FaFbE")

harvest_registry = DotMap(
    badgerTree="0x06466a741094f51b45FB150c6D1e857B3E879967",
    farmToken="0xa0246c9032bC3A600820415aE600c6388619A14D",
    depositHelper="0xf8ce90c2710713552fb564869694b2505bfc0846",
    vaults=DotMap(renCrv="0x9aa8f427a17d6b0d91b6262989edc7d45d6aedf8"),
    farms=DotMap(
        fWBtc="0x917d6480ec60cbddd6cbd0c8ea317bcc709ea77b",
        fRenCrv="0xa3cf8d1cee996253fad1f8e3d68bdcba7b3a3db5",
        fRenCrv2="0x5365A2C47b90EE8C9317faC20edC3ce7037384FB",
        farm="0xae024F29C26D6f71Ec71658B1980189956B0546D",
    ),
)

pickle_registry = DotMap(
    pickleToken="0x429881672B9AE42b8EbA0E26cD9C73711b891Ca5",
    pickleChef="0xbD17B1ce622d73bD438b9E658acA5996dc394b0d",
    jars=DotMap(renCrv="0x2E35392F4c36EBa7eCAFE4de34199b2373Af22ec"),
    pids=DotMap(uniPickleEth=0, pRenCrv=13),
    farms=DotMap(wethStaking="0xa17a8883dA1aBd57c690DF9Ebf58fC194eDAb66F"),
)

sushi_registry = DotMap(
    sushiToken="0x6b3595068778dd592e39a122f4f5a5cf09c90fe2",
    xsushiToken="0x8798249c2E607446EfB7Ad49eC89dD1865Ff4272",
    sushiChef="0xc2EdaD668740f1aA35E4D8f227fB8E17dcA888Cd",
    router="0xd9e1cE17f2641f24aE83637ab66a2cca9C378B9F",
    factory="0xC0AEe478e3658e2610c5F7A4A2E1777cE9e4f2Ac",
    lpTokens=DotMap(
        sushiBadgerWBtc="0x110492b31c59716AC47337E616804E3E3AdC0b4a",
        sushiWbtcWeth="0xCEfF51756c56CeFFCA006cD410B03FFC46dd3a58",
    ),
    pids=DotMap(sushiBadgerWBtc=73, sushiEthWBtc=21),
)

yearn_registry = YearnRegistry(
    registry="0x50c1a2ea0a861a967d9d0ffe2ae4012c2e053804",
    experimental_vaults={"wbtc": "0xA696a63cc78DfFa1a63E9E50587C197387FF6C7E"},
)

aave_registry = DotMap(lendingPoolV2="0x7d2768de32b0b80b7a3454c06bdac94a69ddc7a9")

yearn_registry = (DotMap(yvWBTC="0xcB550A6D4C8e3517A939BC79d0c7093eb7cF56B5",),)

curve_registry = DotMap(
    minter="0xd061D61a4d941c39E5453435B6345Dc261C2fcE0",
    crvToken="0xD533a949740bb3306d119CC777fa900bA034cd52",
    pools=DotMap(
        sbtcCrv=DotMap(
            swap="0x7fC77b5c7614E1533320Ea6DDc2Eb61fa00A9714",
            token="0x075b1bb99792c9E1041bA13afEf80C91a1e70fB3",
            gauge="0x705350c4BcD35c9441419DdD5d2f097d7a55410F",
        ),
        renCrv=DotMap(
            swap="0x93054188d876f558f4a66B2EF1d97d16eDf0895B",
            token="0x49849C98ae39Fff122806C06791Fa73784FB3675",
            gauge="0xB1F2cdeC61db658F091671F5f199635aEF202CAC",
        ),
        tbtcCrv=DotMap(
            swap="0xaa82ca713d94bba7a89ceab55314f9effeddc78c",
            # swap="0xC25099792E9349C7DD09759744ea681C7de2cb66",
            token="0x64eda51d3Ad40D56b9dFc5554E06F94e1Dd786Fd",
            gauge="0x6828bcF74279eE32f2723eC536c22c51Eed383C6",
        ),
    ),
)

<<<<<<< HEAD
mstable_registry = DotMap(
    nexus="0xAFcE80b19A8cE13DEc0739a1aaB7A028d6845Eb3",
    dao="0xF6FF1F7FCEB2cE6d26687EaaB5988b445d0b94a2",
    mtaToken="0xa3bed4e1c75d00fa6f4e5e6922db7261b5e9acd2",
    votingLockup="0xae8bc96da4f9a9613c323478be181fdb2aa0e1bf",
    pools=DotMap(
        imBtc=DotMap(
            token="0x17d8CBB6Bce8cEE970a4027d1198F6700A7a6c24",
            vault="0xF38522f63f40f9Dd81aBAfD2B8EFc2EC958a3016",
        ),
        mBtcHBtc=DotMap(
            token="0x48c59199Da51B7E30Ea200a74Ea07974e62C4bA7",
            vault="0xF65D53AA6e2E4A5f4F026e73cb3e22C22D75E35C",
        ),
    ),
)

badger_registry = DotMap(
    token="0x3472a5a71965499acd81997a54bba8d852c6e53d"
=======
badger_registry = DotMap(token="0x3472a5a71965499acd81997a54bba8d852c6e53d")

defidollar_registry = DotMap(
    addresses=DotMap(
        badgerSettPeak="0x41671BA1abcbA387b9b2B752c205e22e916BE6e3",
        core="0x2A8facc9D49fBc3ecFf569847833C380A13418a8",
    ),
    pools=[
        DotMap(id=0, sett="0x6dEf55d2e18486B9dDfaA075bc4e4EE0B28c1545",),
        DotMap(id=1, sett="0xd04c48A53c111300aD41190D63681ed3dAd998eC",),
        DotMap(id=2, sett="0xb9D076fDe463dbc9f915E5392F807315Bf940334",),
    ],
>>>>>>> 008014fd
)

eth_registry = ChainRegistry(
    curve=curve_registry,
    uniswap=uniswap_registry,
    aragon=aragon_registry,
    sushiswap=sushi_registry,
    sushi=sushi_registry,
    gnosis_safe=gnosis_safe_registry,
    pickle=pickle_registry,
    harvest=harvest_registry,
    multicall=multicall,
    multisend=multisend,
    badger=badger_registry,
    yearn=yearn_registry,
<<<<<<< HEAD
    aave=aave_registry
    mstable=mstable_registry
=======
    aave=aave_registry,
    compound=compound_registry,
    defidollar=defidollar_registry,
>>>>>>> 008014fd
)

eth_registry.tokens = DotMap(
    weth="0xC02aaA39b223FE8D0A0e5C4F27eAD9083C756Cc2",
    wbtc="0x2260FAC5E5542a773Aa44fBCfeDf7C193bc2C599",
    crv="0xD533a949740bb3306d119CC777fa900bA034cd52",
    tbtc=web3.toChecksumAddress("0x8daebade922df735c38c80c7ebd708af50815faa"),
    usdt=web3.toChecksumAddress("0xdac17f958d2ee523a2206206994597c13d831ec7"),
    badger=eth_registry.badger.token,
    digg="0x798D1bE841a82a273720CE31c822C61a67a601C3",
    farm=eth_registry.harvest.farmToken,
    sushi=eth_registry.sushi.sushiToken,
    xSushi=eth_registry.sushi.xsushiToken,
    usdc=web3.toChecksumAddress("0xa0b86991c6218b36c1d19d4a2e9eb0ce3606eb48"),
    renbtc=web3.toChecksumAddress("0xeb4c2781e4eba804ce9a9803c67d0893436bb27d"),
<<<<<<< HEAD
    mta=web3.toChecksumAddress("0xa3BeD4E1c75D00fa6f4E5E6922DB7261B5E9AcD2"),
=======
    ibbtc=web3.toChecksumAddress("0xc4E15973E6fF2A35cC804c2CF9D2a1b817a8b40F"),
    dfd=web3.toChecksumAddress("0x20c36f062a31865bed8a5b1e512d9a1a20aa333a"),
    ausdc="0xBcca60bB61934080951369a648Fb03DF4F96263C"
>>>>>>> 008014fd
)

eth_registry.whales = DotMap(
    badger=DotMap(
        whale="0x19d099670a21bC0a8211a89B84cEdF59AbB4377F",
        token="0x3472A5A71965499acd81997a54BBA8D852C6E53d",
        action=WhaleRegistryAction.DISTRIBUTE_FROM_CONTRACT,
    ),
    bBadger=DotMap(
        whale="0xa9429271a28F8543eFFfa136994c0839E7d7bF77",
        token="0x19D97D8fA813EE2f51aD4B4e04EA08bAf4DFfC28",
        action=WhaleRegistryAction.DISTRIBUTE_FROM_CONTRACT,
    ),
    harvestSuperSett=DotMap(
        whale="0xeD0B7f5d9F6286d00763b0FFCbA886D8f9d56d5e",
        token="0xAf5A1DECfa95BAF63E0084a35c62592B774A2A87",
        action=WhaleRegistryAction.DISTRIBUTE_FROM_CONTRACT,
    ),
    uniBadgerWbtc=DotMap(
        whale="0x235c9e24D3FB2FAFd58a2E49D454Fdcd2DBf7FF1",
        token="0xcD7989894bc033581532D2cd88Da5db0A4b12859",
        action=WhaleRegistryAction.DISTRIBUTE_FROM_CONTRACT,
    ),
    uniDiggWbtc=DotMap(
        whale="0xc17078fdd324cc473f8175dc5290fae5f2e84714",
        token="0xe86204c4eddd2f70ee00ead6805f917671f56c52",
        action=WhaleRegistryAction.DISTRIBUTE_FROM_CONTRACT,
    ),
    sbtcCrv=DotMap(
        whale="0xc25099792e9349c7dd09759744ea681c7de2cb66",
        token=eth_registry.curve.pools.sbtcCrv.token,
        action=WhaleRegistryAction.DISTRIBUTE_FROM_CONTRACT,
    ),
    bSbtcCrv=DotMap(
        whale="0x10fc82867013fce1bd624fafc719bb92df3172fc",
        token="0xd04c48A53c111300aD41190D63681ed3dAd998eC",
        action=WhaleRegistryAction.DISTRIBUTE_FROM_CONTRACT,
    ),
    renCrv=DotMap(
        whale="0xb1f2cdec61db658f091671f5f199635aef202cac",
        token=eth_registry.curve.pools.renCrv.token,
        action=WhaleRegistryAction.DISTRIBUTE_FROM_CONTRACT,
    ),
    bRenCrv=DotMap(
        whale="0x2296f174374508278dc12b806a7f27c87d53ca15",
        token="0x6dEf55d2e18486B9dDfaA075bc4e4EE0B28c1545",
        action=WhaleRegistryAction.DISTRIBUTE_FROM_CONTRACT,
    ),
    tbtcCrv=DotMap(
        whale="0xaf379f0228ad0d46bb7b4f38f9dc9bcc1ad0360c",
        token=eth_registry.curve.pools.tbtcCrv.token,
        action=WhaleRegistryAction.DISTRIBUTE_FROM_CONTRACT,
    ),
    bTbtcCrv=DotMap(
        whale="0x085a9340ff7692ab6703f17ab5ffc917b580a6fd",
        token="0xb9D076fDe463dbc9f915E5392F807315Bf940334",
        action=WhaleRegistryAction.DISTRIBUTE_FROM_CONTRACT,
    ),
    wbtc=DotMap(
        whale="0xc11b1268c1a384e55c48c2391d8d480264a3a7f4",
        token="0x2260FAC5E5542a773Aa44fBCfeDf7C193bc2C599",
        action=WhaleRegistryAction.DISTRIBUTE_FROM_CONTRACT,
    ),
    sushiBadgerWbtc=DotMap(
        whale="0xc2EdaD668740f1aA35E4D8f227fB8E17dcA888Cd",
        token="0x110492b31c59716AC47337E616804E3E3AdC0b4a",
        action=WhaleRegistryAction.DISTRIBUTE_FROM_CONTRACT,
    ),
    sushiDiggWbtc=DotMap(
        whale="0xd16fda96cb572da89e4e39b04b99d99a8e3071fb",
        token="0x110492b31c59716AC47337E616804E3E3AdC0b4a",
        action=WhaleRegistryAction.DISTRIBUTE_FROM_CONTRACT,
    ),
    sushiWbtcEth=DotMap(
        whale="0xc2EdaD668740f1aA35E4D8f227fB8E17dcA888Cd",
        token="0xCEfF51756c56CeFFCA006cD410B03FFC46dd3a58",
        action=WhaleRegistryAction.DISTRIBUTE_FROM_CONTRACT,
    ),
    bSushiWbtcEth=DotMap(
        whale="0x032c701886ad0317f0e58c8f4a570c6f9c0bbf4a",
        token="0x758A43EE2BFf8230eeb784879CdcFF4828F2544D",
        action=WhaleRegistryAction.DISTRIBUTE_FROM_CONTRACT,
    ),
    usdc=DotMap(
        whale="0xbe0eb53f46cd790cd13851d5eff43d12404d33e8",  # binance
        token="0xa0b86991c6218b36c1d19d4a2e9eb0ce3606eb48",
        action=WhaleRegistryAction.DISTRIBUTE_FROM_CONTRACT,
    ),
    digg=DotMap(
        whale="0x4a8651F2edD68850B944AD93f2c67af817F39F62",
        token="0x798D1bE841a82a273720CE31c822C61a67a601C3",
        action=WhaleRegistryAction.DISTRIBUTE_FROM_CONTRACT,
    ),
    renbtc=DotMap(
        whale="0x35ffd6e268610e764ff6944d07760d0efe5e40e5",
        token="0xeb4c2781e4eba804ce9a9803c67d0893436bb27d",
        action=WhaleRegistryAction.DISTRIBUTE_FROM_CONTRACT,
    ),
)<|MERGE_RESOLUTION|>--- conflicted
+++ resolved
@@ -105,7 +105,20 @@
     ),
 )
 
-<<<<<<< HEAD
+badger_registry = DotMap(token="0x3472a5a71965499acd81997a54bba8d852c6e53d")
+
+defidollar_registry = DotMap(
+    addresses=DotMap(
+        badgerSettPeak="0x41671BA1abcbA387b9b2B752c205e22e916BE6e3",
+        core="0x2A8facc9D49fBc3ecFf569847833C380A13418a8",
+    ),
+    pools=[
+        DotMap(id=0, sett="0x6dEf55d2e18486B9dDfaA075bc4e4EE0B28c1545",),
+        DotMap(id=1, sett="0xd04c48A53c111300aD41190D63681ed3dAd998eC",),
+        DotMap(id=2, sett="0xb9D076fDe463dbc9f915E5392F807315Bf940334",),
+    ],
+)
+
 mstable_registry = DotMap(
     nexus="0xAFcE80b19A8cE13DEc0739a1aaB7A028d6845Eb3",
     dao="0xF6FF1F7FCEB2cE6d26687EaaB5988b445d0b94a2",
@@ -121,24 +134,6 @@
             vault="0xF65D53AA6e2E4A5f4F026e73cb3e22C22D75E35C",
         ),
     ),
-)
-
-badger_registry = DotMap(
-    token="0x3472a5a71965499acd81997a54bba8d852c6e53d"
-=======
-badger_registry = DotMap(token="0x3472a5a71965499acd81997a54bba8d852c6e53d")
-
-defidollar_registry = DotMap(
-    addresses=DotMap(
-        badgerSettPeak="0x41671BA1abcbA387b9b2B752c205e22e916BE6e3",
-        core="0x2A8facc9D49fBc3ecFf569847833C380A13418a8",
-    ),
-    pools=[
-        DotMap(id=0, sett="0x6dEf55d2e18486B9dDfaA075bc4e4EE0B28c1545",),
-        DotMap(id=1, sett="0xd04c48A53c111300aD41190D63681ed3dAd998eC",),
-        DotMap(id=2, sett="0xb9D076fDe463dbc9f915E5392F807315Bf940334",),
-    ],
->>>>>>> 008014fd
 )
 
 eth_registry = ChainRegistry(
@@ -154,14 +149,10 @@
     multisend=multisend,
     badger=badger_registry,
     yearn=yearn_registry,
-<<<<<<< HEAD
-    aave=aave_registry
-    mstable=mstable_registry
-=======
     aave=aave_registry,
     compound=compound_registry,
     defidollar=defidollar_registry,
->>>>>>> 008014fd
+    mstable=mstable_registry
 )
 
 eth_registry.tokens = DotMap(
@@ -177,13 +168,10 @@
     xSushi=eth_registry.sushi.xsushiToken,
     usdc=web3.toChecksumAddress("0xa0b86991c6218b36c1d19d4a2e9eb0ce3606eb48"),
     renbtc=web3.toChecksumAddress("0xeb4c2781e4eba804ce9a9803c67d0893436bb27d"),
-<<<<<<< HEAD
     mta=web3.toChecksumAddress("0xa3BeD4E1c75D00fa6f4E5E6922DB7261B5E9AcD2"),
-=======
     ibbtc=web3.toChecksumAddress("0xc4E15973E6fF2A35cC804c2CF9D2a1b817a8b40F"),
     dfd=web3.toChecksumAddress("0x20c36f062a31865bed8a5b1e512d9a1a20aa333a"),
     ausdc="0xBcca60bB61934080951369a648Fb03DF4F96263C"
->>>>>>> 008014fd
 )
 
 eth_registry.whales = DotMap(
