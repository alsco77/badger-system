--- conflicted
+++ resolved
@@ -221,11 +221,8 @@
     xSushi=eth_registry.sushi.xsushiToken,
     usdc=web3.toChecksumAddress("0xa0b86991c6218b36c1d19d4a2e9eb0ce3606eb48"),
     renbtc=web3.toChecksumAddress("0xeb4c2781e4eba804ce9a9803c67d0893436bb27d"),
-<<<<<<< HEAD
     mta=web3.toChecksumAddress("0xa3BeD4E1c75D00fa6f4E5E6922DB7261B5E9AcD2"),
-=======
     usdp=web3.toChecksumAddress("0x1456688345527bE1f37E9e627DA0837D6f08C925"),
->>>>>>> 739ea846
     ibbtc=web3.toChecksumAddress("0xc4E15973E6fF2A35cC804c2CF9D2a1b817a8b40F"),
     dfd=web3.toChecksumAddress("0x20c36f062a31865bed8a5b1e512d9a1a20aa333a"),
     ausdc="0xBcca60bB61934080951369a648Fb03DF4F96263C",
@@ -349,7 +346,6 @@
         token="0xeb4c2781e4eba804ce9a9803c67d0893436bb27d",
         action=WhaleRegistryAction.DISTRIBUTE_FROM_CONTRACT,
     ),
-<<<<<<< HEAD
     imbtc=DotMap(
         whale="0x6e57ff9cec63c54dfa6380f07396917844540468",
         token="0x17d8cbb6bce8cee970a4027d1198f6700a7a6c24",
@@ -363,7 +359,8 @@
     mta=DotMap(
         whale="0xf65d53aa6e2e4a5f4f026e73cb3e22c22d75e35c",
         token="0xa3bed4e1c75d00fa6f4e5e6922db7261b5e9acd2",
-=======
+        action=WhaleRegistryAction.DISTRIBUTE_FROM_CONTRACT,
+    ),
     triCrypto=DotMap(
         whale="0x9f719e0bc35c46236b3f450852b526d84fed514b",
         token="0xcA3d75aC011BF5aD07a98d02f18225F9bD9A6BDF",
@@ -377,7 +374,6 @@
     cvxCrv=DotMap(
         whale="0xca078cb6eb4b80b4ef84751230c49c8ce076c6ff",
         token="0x62b9c7356a2dc64a1969e19c23e4f579f9810aa7",
->>>>>>> 739ea846
         action=WhaleRegistryAction.DISTRIBUTE_FROM_CONTRACT,
     ),
 )