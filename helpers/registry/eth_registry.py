import json

from helpers.registry.ChainRegistry import ChainRegistry
from helpers.registry.YearnRegistry import YearnRegistry
from brownie.network import web3
from dotmap import DotMap
from helpers.registry.WhaleRegistryAction import WhaleRegistryAction

aragon_registry = DotMap(
    addresses=DotMap(
        agentImpl="0x3a93c17fc82cc33420d1809dda9fb715cc89dd37",
        companyTemplate="0xd737632caC4d039C9B0EEcc94C12267407a271b5",
    )
)

gnosis_safe_registry = DotMap(
    addresses=DotMap(
        proxyFactory="0x76E2cFc1F5Fa8F6a5b3fC4c8F4788F0116861F9B",
        masterCopy="0x34CfAC646f301356fAa8B21e94227e3583Fe3F5F",
    )
)

onesplit_registry = (DotMap(contract="0x50FDA034C0Ce7a8f7EFDAebDA7Aa7cA21CC1267e"),)

uniswap_registry = DotMap(
    routerV2="0x7a250d5630B4cF539739dF2C5dAcb4c659F2488D",
    factoryV2="0x5C69bEe701ef814a2B6a3EDD4B1652CB9cc5aA6f",
    uniToken="0x1f9840a85d5aF5bf1D1762F925BDADdC4201F984",
    uniStakingRewards=DotMap(eth_wbtc="0xa1484C3aa22a66C62b77E0AE78E15258bd0cB711"),
)

multicall = "0xeefba1e63905ef1d7acba5a8513c70307c1ce441"
multisend = "0x8D29bE29923b68abfDD21e541b9374737B49cdAD"

compound_registry = DotMap(
    cTokens=DotMap(usdc="0x39AA39c021dfbaE8faC545936693aC917d5E7563")
)

multichain_registry = DotMap(eth_address="0xC564EE9f21Ed8A2d8E7e76c085740d5e4c5FaFbE")

harvest_registry = DotMap(
    badgerTree="0x06466a741094f51b45FB150c6D1e857B3E879967",
    farmToken="0xa0246c9032bC3A600820415aE600c6388619A14D",
    depositHelper="0xf8ce90c2710713552fb564869694b2505bfc0846",
    vaults=DotMap(renCrv="0x9aa8f427a17d6b0d91b6262989edc7d45d6aedf8"),
    farms=DotMap(
        fWBtc="0x917d6480ec60cbddd6cbd0c8ea317bcc709ea77b",
        fRenCrv="0xa3cf8d1cee996253fad1f8e3d68bdcba7b3a3db5",
        fRenCrv2="0x5365A2C47b90EE8C9317faC20edC3ce7037384FB",
        farm="0xae024F29C26D6f71Ec71658B1980189956B0546D",
    ),
)

pickle_registry = DotMap(
    pickleToken="0x429881672B9AE42b8EbA0E26cD9C73711b891Ca5",
    pickleChef="0xbD17B1ce622d73bD438b9E658acA5996dc394b0d",
    jars=DotMap(renCrv="0x2E35392F4c36EBa7eCAFE4de34199b2373Af22ec"),
    pids=DotMap(uniPickleEth=0, pRenCrv=13),
    farms=DotMap(wethStaking="0xa17a8883dA1aBd57c690DF9Ebf58fC194eDAb66F"),
)

sushi_registry = DotMap(
    sushiToken="0x6b3595068778dd592e39a122f4f5a5cf09c90fe2",
    xsushiToken="0x8798249c2E607446EfB7Ad49eC89dD1865Ff4272",
    sushiChef="0xc2EdaD668740f1aA35E4D8f227fB8E17dcA888Cd",
    router="0xd9e1cE17f2641f24aE83637ab66a2cca9C378B9F",
    factory="0xC0AEe478e3658e2610c5F7A4A2E1777cE9e4f2Ac",
    lpTokens=DotMap(
        sushiBadgerWBtc="0x110492b31c59716AC47337E616804E3E3AdC0b4a",
        sushiWbtcWeth="0xCEfF51756c56CeFFCA006cD410B03FFC46dd3a58",
    ),
    pids=DotMap(sushiBadgerWBtc=73, sushiEthWBtc=21),
)


yearn_registry = YearnRegistry(
    registry="0x50c1a2ea0a861a967d9d0ffe2ae4012c2e053804",
    experimental_vaults={"wbtc": "0xA696a63cc78DfFa1a63E9E50587C197387FF6C7E"},
)

aave_registry = DotMap(lendingPoolV2="0x7d2768de32b0b80b7a3454c06bdac94a69ddc7a9")

yearn_registry = (DotMap(yvWBTC="0xcB550A6D4C8e3517A939BC79d0c7093eb7cF56B5",),)

curve_registry = DotMap(
    minter="0xd061D61a4d941c39E5453435B6345Dc261C2fcE0",
    crvToken="0xD533a949740bb3306d119CC777fa900bA034cd52",
    pools=DotMap(
        sbtcCrv=DotMap(
            swap="0x7fC77b5c7614E1533320Ea6DDc2Eb61fa00A9714",
            token="0x075b1bb99792c9E1041bA13afEf80C91a1e70fB3",
            gauge="0x705350c4BcD35c9441419DdD5d2f097d7a55410F",
        ),
        renCrv=DotMap(
            swap="0x93054188d876f558f4a66B2EF1d97d16eDf0895B",
            token="0x49849C98ae39Fff122806C06791Fa73784FB3675",
            gauge="0xB1F2cdeC61db658F091671F5f199635aEF202CAC",
        ),
        tbtcCrv=DotMap(
            swap="0xaa82ca713d94bba7a89ceab55314f9effeddc78c",
            # swap="0xC25099792E9349C7DD09759744ea681C7de2cb66",
            token="0x64eda51d3Ad40D56b9dFc5554E06F94e1Dd786Fd",
            gauge="0x6828bcF74279eE32f2723eC536c22c51Eed383C6",
        ),
    ),
)

badger_registry = DotMap(token="0x3472a5a71965499acd81997a54bba8d852c6e53d")

defidollar_registry = DotMap(
    addresses=DotMap(
        badgerSettPeak="0x41671BA1abcbA387b9b2B752c205e22e916BE6e3",
        core="0x2A8facc9D49fBc3ecFf569847833C380A13418a8",
    ),
    pools=[
        DotMap(
            id=0,
            sett="0x6dEf55d2e18486B9dDfaA075bc4e4EE0B28c1545",
        ),
        DotMap(
            id=1,
            sett="0xd04c48A53c111300aD41190D63681ed3dAd998eC",
        ),
        DotMap(
            id=2,
            sett="0xb9D076fDe463dbc9f915E5392F807315Bf940334",
        ),
    ],
)

eth_registry = ChainRegistry(
    curve=curve_registry,
    uniswap=uniswap_registry,
    aragon=aragon_registry,
    sushiswap=sushi_registry,
    sushi=sushi_registry,
    gnosis_safe=gnosis_safe_registry,
    pickle=pickle_registry,
    harvest=harvest_registry,
    multicall=multicall,
    multisend=multisend,
    badger=badger_registry,
    yearn=yearn_registry,
    aave=aave_registry,
<<<<<<< HEAD
=======
    defidollar=defidollar_registry,
>>>>>>> 50a413ef
)

eth_registry.tokens = DotMap(
    weth="0xC02aaA39b223FE8D0A0e5C4F27eAD9083C756Cc2",
    wbtc="0x2260FAC5E5542a773Aa44fBCfeDf7C193bc2C599",
    crv="0xD533a949740bb3306d119CC777fa900bA034cd52",
    tbtc=web3.toChecksumAddress("0x8daebade922df735c38c80c7ebd708af50815faa"),
    usdt=web3.toChecksumAddress("0xdac17f958d2ee523a2206206994597c13d831ec7"),
    badger=eth_registry.badger.token,
    digg="0x798D1bE841a82a273720CE31c822C61a67a601C3",
    farm=eth_registry.harvest.farmToken,
    sushi=eth_registry.sushi.sushiToken,
    xSushi=eth_registry.sushi.xsushiToken,
    usdc=web3.toChecksumAddress("0xa0b86991c6218b36c1d19d4a2e9eb0ce3606eb48"),
    renbtc=web3.toChecksumAddress("0xeb4c2781e4eba804ce9a9803c67d0893436bb27d"),
    ibbtc=web3.toChecksumAddress("0xc4E15973E6fF2A35cC804c2CF9D2a1b817a8b40F"),
    dfd=web3.toChecksumAddress("0x20c36f062a31865bed8a5b1e512d9a1a20aa333a"),
)

eth_registry.whales = DotMap(
    badger=DotMap(
        whale="0x19d099670a21bC0a8211a89B84cEdF59AbB4377F",
        token="0x3472A5A71965499acd81997a54BBA8D852C6E53d",
        action=WhaleRegistryAction.DISTRIBUTE_FROM_CONTRACT,
    ),
    bBadger=DotMap(
        whale="0xa9429271a28F8543eFFfa136994c0839E7d7bF77",
        token="0x19D97D8fA813EE2f51aD4B4e04EA08bAf4DFfC28",
        action=WhaleRegistryAction.DISTRIBUTE_FROM_CONTRACT,
    ),
    harvestSuperSett=DotMap(
        whale="0xeD0B7f5d9F6286d00763b0FFCbA886D8f9d56d5e",
        token="0xAf5A1DECfa95BAF63E0084a35c62592B774A2A87",
        action=WhaleRegistryAction.DISTRIBUTE_FROM_CONTRACT,
    ),
    uniBadgerWbtc=DotMap(
        whale="0x235c9e24D3FB2FAFd58a2E49D454Fdcd2DBf7FF1",
        token="0xcD7989894bc033581532D2cd88Da5db0A4b12859",
        action=WhaleRegistryAction.DISTRIBUTE_FROM_CONTRACT,
    ),
    uniDiggWbtc=DotMap(
        whale="0xc17078fdd324cc473f8175dc5290fae5f2e84714",
        token="0xe86204c4eddd2f70ee00ead6805f917671f56c52",
        action=WhaleRegistryAction.DISTRIBUTE_FROM_CONTRACT,
    ),
    sbtcCrv=DotMap(
        whale="0xc25099792e9349c7dd09759744ea681c7de2cb66",
        token=eth_registry.curve.pools.sbtcCrv.token,
        action=WhaleRegistryAction.DISTRIBUTE_FROM_CONTRACT,
    ),
    bSbtcCrv=DotMap(
        whale="0x10fc82867013fce1bd624fafc719bb92df3172fc",
        token="0xd04c48A53c111300aD41190D63681ed3dAd998eC",
        action=WhaleRegistryAction.DISTRIBUTE_FROM_CONTRACT,
    ),
    renCrv=DotMap(
        whale="0xb1f2cdec61db658f091671f5f199635aef202cac",
        token=eth_registry.curve.pools.renCrv.token,
        action=WhaleRegistryAction.DISTRIBUTE_FROM_CONTRACT,
    ),
    bRenCrv=DotMap(
        whale="0x2296f174374508278dc12b806a7f27c87d53ca15",
        token="0x6dEf55d2e18486B9dDfaA075bc4e4EE0B28c1545",
        action=WhaleRegistryAction.DISTRIBUTE_FROM_CONTRACT,
    ),
    tbtcCrv=DotMap(
        whale="0xaf379f0228ad0d46bb7b4f38f9dc9bcc1ad0360c",
        token=eth_registry.curve.pools.tbtcCrv.token,
        action=WhaleRegistryAction.DISTRIBUTE_FROM_CONTRACT,
    ),
    bTbtcCrv=DotMap(
        whale="0x085a9340ff7692ab6703f17ab5ffc917b580a6fd",
        token="0xb9D076fDe463dbc9f915E5392F807315Bf940334",
        action=WhaleRegistryAction.DISTRIBUTE_FROM_CONTRACT,
    ),
    wbtc=DotMap(
        whale="0xc11b1268c1a384e55c48c2391d8d480264a3a7f4",
        token="0x2260FAC5E5542a773Aa44fBCfeDf7C193bc2C599",
        action=WhaleRegistryAction.DISTRIBUTE_FROM_CONTRACT,
    ),
    sushiBadgerWbtc=DotMap(
        whale="0xc2EdaD668740f1aA35E4D8f227fB8E17dcA888Cd",
        token="0x110492b31c59716AC47337E616804E3E3AdC0b4a",
        action=WhaleRegistryAction.DISTRIBUTE_FROM_CONTRACT,
    ),
    sushiDiggWbtc=DotMap(
        whale="0xd16fda96cb572da89e4e39b04b99d99a8e3071fb",
        token="0x110492b31c59716AC47337E616804E3E3AdC0b4a",
        action=WhaleRegistryAction.DISTRIBUTE_FROM_CONTRACT,
    ),
    sushiWbtcEth=DotMap(
        whale="0xc2EdaD668740f1aA35E4D8f227fB8E17dcA888Cd",
        token="0xCEfF51756c56CeFFCA006cD410B03FFC46dd3a58",
        action=WhaleRegistryAction.DISTRIBUTE_FROM_CONTRACT,
    ),
    bSushiWbtcEth=DotMap(
        whale="0x032c701886ad0317f0e58c8f4a570c6f9c0bbf4a",
        token="0x758A43EE2BFf8230eeb784879CdcFF4828F2544D",
        action=WhaleRegistryAction.DISTRIBUTE_FROM_CONTRACT,
    ),
    usdc=DotMap(
        whale="0xbe0eb53f46cd790cd13851d5eff43d12404d33e8",  # binance
        token="0xa0b86991c6218b36c1d19d4a2e9eb0ce3606eb48",
        action=WhaleRegistryAction.DISTRIBUTE_FROM_CONTRACT,
    ),
    digg=DotMap(
        whale="0x4a8651F2edD68850B944AD93f2c67af817F39F62",
        token="0x798D1bE841a82a273720CE31c822C61a67a601C3",
        action=WhaleRegistryAction.DISTRIBUTE_FROM_CONTRACT,
    ),
    renbtc=DotMap(
        whale="0x35ffd6e268610e764ff6944d07760d0efe5e40e5",
        token="0xeb4c2781e4eba804ce9a9803c67d0893436bb27d",
        action=WhaleRegistryAction.DISTRIBUTE_FROM_CONTRACT,
    ),
)<|MERGE_RESOLUTION|>--- conflicted
+++ resolved
@@ -113,18 +113,9 @@
         core="0x2A8facc9D49fBc3ecFf569847833C380A13418a8",
     ),
     pools=[
-        DotMap(
-            id=0,
-            sett="0x6dEf55d2e18486B9dDfaA075bc4e4EE0B28c1545",
-        ),
-        DotMap(
-            id=1,
-            sett="0xd04c48A53c111300aD41190D63681ed3dAd998eC",
-        ),
-        DotMap(
-            id=2,
-            sett="0xb9D076fDe463dbc9f915E5392F807315Bf940334",
-        ),
+        DotMap(id=0, sett="0x6dEf55d2e18486B9dDfaA075bc4e4EE0B28c1545",),
+        DotMap(id=1, sett="0xd04c48A53c111300aD41190D63681ed3dAd998eC",),
+        DotMap(id=2, sett="0xb9D076fDe463dbc9f915E5392F807315Bf940334",),
     ],
 )
 
@@ -142,10 +133,7 @@
     badger=badger_registry,
     yearn=yearn_registry,
     aave=aave_registry,
-<<<<<<< HEAD
-=======
     defidollar=defidollar_registry,
->>>>>>> 50a413ef
 )
 
 eth_registry.tokens = DotMap(
