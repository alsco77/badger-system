--- conflicted
+++ resolved
@@ -51,13 +51,10 @@
         self.aave = aave
         self.compound = compound
         self.defidollar = defidollar
-<<<<<<< HEAD
         self.mstable=mstable
         self.digg = digg
-=======
         self.chainlink = chainlink
 
->>>>>>> 739ea846
     def yearn_system(self) -> YearnSystem:
         if self.yearn == None:
             raise Exception("No yearn system registered")
