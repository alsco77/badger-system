from brownie import *

name_to_artifact = {
    "SmartVesting": SmartVesting,
    "SmartTimelock": SmartTimelock,
    "RewardsEscrow": RewardsEscrow,
    "BadgerGeyser": BadgerGeyser,
    "BadgerTree": BadgerTree,
    "BadgerTreeV2": BadgerTreeV2,
    "BadgerHunt": BadgerHunt,
    "SimpleTimelock": SimpleTimelock,
    "Controller": Controller,
    "Sett": Sett,
    "SettV1": Sett,
    "SettV1.1": Sett,
    "StakingRewards": StakingRewards,
    "StakingRewardsSignalOnly": StakingRewardsSignalOnly,
    "StrategyBadgerRewards": StrategyBadgerRewards,
    "StrategyBadgerLpMetaFarm": StrategyBadgerLpMetaFarm,
    "StrategyHarvestMetaFarm": StrategyHarvestMetaFarm,
    "StrategyPickleMetaFarm": StrategyPickleMetaFarm,
    "StrategyCurveGaugeTbtcCrv": StrategyCurveGaugeTbtcCrv,
    "StrategyCurveGaugeSbtcCrv": StrategyCurveGaugeSbtcCrv,
    "StrategyCurveGaugeRenBtcCrv": StrategyCurveGaugeRenBtcCrv,
    "StrategySushiBadgerWbtc": StrategySushiBadgerWbtc,
    "StrategySushiLpOptimizer": StrategySushiLpOptimizer,
    "StrategyDiggRewards": StrategyDiggRewards,
    "StrategyDiggLpMetaFarm": StrategyDiggLpMetaFarm,
    "StrategySushiDiggWbtcLpOptimizer": StrategySushiDiggWbtcLpOptimizer,
    "StrategyPancakeLpOptimizer": StrategyPancakeLpOptimizer,
<<<<<<< HEAD
    "StrategyUnitProtocolRenbtc": StrategyUnitProtocolRenbtc,
=======
    "StrategyUniGenericLp": StrategyUniGenericLp,
>>>>>>> 5c6d9226
    "DiggRewardsFaucet": DiggRewardsFaucet,
    "DiggSett": DiggSett,
    "HoneypotMeme": HoneypotMeme,
    "UFragments": UFragments,
    "UFragmentsPolicy": UFragmentsPolicy,
    "SimpleTimelock": SimpleTimelock,
    "SimpleTimelockWithVoting": SimpleTimelockWithVoting,
    "SmartVesting": SmartVesting,
    "DiggDistributor": DiggDistributor,
    "DiggSeeder": DiggSeeder,
    "BadgerRewardsManager": BadgerRewardsManager,
    "UnlockScheduler": UnlockScheduler,
    "AffiliateTokenGatedUpgradeable": AffiliateTokenGatedUpgradeable,
    "VipCappedGuestListWrapperUpgradeable": VipCappedGuestListWrapperUpgradeable,
    "SimpleWrapperGatedUpgradeable": SimpleWrapperGatedUpgradeable,
    "BadgerTreeV2": BadgerTreeV2,
    "GatedProxy": GatedProxy,
    "RewardsLogger": RewardsLogger,
    "StabilizeDiggSett": StabilizeDiggSett,
    "StabilizeStrategyDiggV1": StabilizeStrategyDiggV1,
    "VipCappedGuestListBbtcUpgradeable": VipCappedGuestListBbtcUpgradeable
}


def contract_name_to_artifact(name):
    return name_to_artifact[name]<|MERGE_RESOLUTION|>--- conflicted
+++ resolved
@@ -28,11 +28,8 @@
     "StrategyDiggLpMetaFarm": StrategyDiggLpMetaFarm,
     "StrategySushiDiggWbtcLpOptimizer": StrategySushiDiggWbtcLpOptimizer,
     "StrategyPancakeLpOptimizer": StrategyPancakeLpOptimizer,
-<<<<<<< HEAD
     "StrategyUnitProtocolRenbtc": StrategyUnitProtocolRenbtc,
-=======
     "StrategyUniGenericLp": StrategyUniGenericLp,
->>>>>>> 5c6d9226
     "DiggRewardsFaucet": DiggRewardsFaucet,
     "DiggSett": DiggSett,
     "HoneypotMeme": HoneypotMeme,
