from brownie import *

from helpers.constants import *
from helpers.multicall import Call, func, as_wei
from helpers.sett.resolvers.StrategyCoreResolver import StrategyCoreResolver


class StrategyHarvestMetaFarmResolver(StrategyCoreResolver):
    def confirm_harvest(self, before, after):
        super().confirm_harvest(before, after)
        # Increase or constant in strategy want balance
        assert (after.balances("want", "strategy") >=
            before.balances("want", "strategy"))
        # No idle farm in strategy
        assert after.balances("farm", "strategy") == 0

        # Reduce FARM in vaultFarm (harvest rewards)
        assert after.get("vaultFarm.earned.strategy") == 0

        # Reduce FARM in metaFarm (unstake all FARM)
        assert after.get("metaFarm.staked.strategy") == 0

        # BadgerTree should gain FARM
<<<<<<< HEAD
		# TODO(bodu): Make test more granular later since we're actually
		# taking out strategist fees on FARM before distributing remaining
		# to the rewards tree.
=======
        # TODO(bodu): Make test more granular later since we're actually
        # taking out strategist fees on FARM before distributing remaining
        # to the rewards tree.
>>>>>>> 1af1a0c9
        assert (after.balances("farm", "badgerTree") >
            before.balances("farm", "badgerTree"))

    def confirm_tend(self, before, after):
        # All FARM from underlying vaults should be harvested
        assert (before.get("vaultFarm.earned.strategy") >=
            after.get("vaultFarm.earned.strategy"))
        assert (before.get("metaFarm.earned.strategy") >=
            after.get("metaFarm.earned.strategy"))

        # Collected rewards from all vaults are staked in metaVault
        assert (after.get("metaFarm.staked.strategy") >=
            before.get("metaFarm.staked.strategy"))

    def get_strategy_destinations(self):
        strategy = self.manager.strategy
        return {
            "harvestVault": strategy.harvestVault(),
            "vaultFarm": strategy.vaultFarm(),
            "metaFarm": strategy.metaFarm(),
            "badgerTree": strategy.badgerTree(),
        }

    def confirm_migrate(self, before, after):
        """
        - Send all FARM to the rewards
        - Leave no FARM in Strategy
        - Leave no FARM in MetaFarm
        - Leave no FARM in VaultFarm
        - Leave no fShares in VaultFarm
        """
        assert False

    def add_balances_snap(self, calls, entities):
        super().add_balances_snap(calls, entities)

        # Add FARM token balances.
        farm = interface.IERC20(self.manager.strategy.farm())

        calls = self.add_entity_balances_for_tokens(calls, "farm", farm, entities)
        return calls

    def add_strategy_snap(self, calls):
        super().add_strategy_snap(calls)

        strategy = self.manager.strategy

        calls.append(
            Call(
                strategy.vaultFarm(),
                [func.rewardPool.earned, strategy.address],
                [["vaultFarm.earned.strategy", as_wei]],
            )
        )
        calls.append(
            Call(
                strategy.vaultFarm(),
                [func.rewardPool.balanceOf, strategy.address],
                [["vaultFarm.staked.strategy", as_wei]],
            )
        )

        calls.append(
            Call(
                strategy.metaFarm(),
                [func.rewardPool.earned, strategy.address],
                [["metaFarm.earned.strategy", as_wei]],
            )
        )
        calls.append(
            Call(
                strategy.metaFarm(),
                [func.rewardPool.balanceOf, strategy.address],
                [["metaFarm.staked.strategy", as_wei]],
            )
        )

        return calls<|MERGE_RESOLUTION|>--- conflicted
+++ resolved
@@ -21,15 +21,9 @@
         assert after.get("metaFarm.staked.strategy") == 0
 
         # BadgerTree should gain FARM
-<<<<<<< HEAD
-		# TODO(bodu): Make test more granular later since we're actually
-		# taking out strategist fees on FARM before distributing remaining
-		# to the rewards tree.
-=======
         # TODO(bodu): Make test more granular later since we're actually
         # taking out strategist fees on FARM before distributing remaining
         # to the rewards tree.
->>>>>>> 1af1a0c9
         assert (after.balances("farm", "badgerTree") >
             before.balances("farm", "badgerTree"))
 
