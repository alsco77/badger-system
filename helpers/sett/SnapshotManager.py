--- conflicted
+++ resolved
@@ -23,13 +23,10 @@
     StrategyDiggLpMetaFarmResolver,
     StrategyUnitProtocolRenbtcResolver,
     StrategyUniGenericLpResolver,
-<<<<<<< HEAD
     StabilizeStrategyDiggV1Resolver,
-=======
     StrategyConvexStakingOptimizerResolver,
     StrategyCvxHelperResolver,
     StrategyCvxCrvHelperResolver,
->>>>>>> 457fc4a1
 )
 from helpers.utils import digg_shares_to_initial_fragments, val
 from scripts.systems.badger_system import BadgerSystem
