--- conflicted
+++ resolved
@@ -23,14 +23,11 @@
     StrategyDiggLpMetaFarmResolver,
     StrategyUnitProtocolRenbtcResolver,
     StrategyUniGenericLpResolver,
-<<<<<<< HEAD
     StrategyMStableVaultResolver,
     StabilizeStrategyDiggV1Resolver,
-=======
     StrategyConvexStakingOptimizerResolver,
     StrategyCvxHelperResolver,
     StrategyCvxCrvHelperResolver,
->>>>>>> 739ea846
 )
 from helpers.utils import digg_shares_to_initial_fragments, val
 from scripts.systems.badger_system import BadgerSystem
@@ -191,17 +188,14 @@
             return StrategyUniGenericLpResolver(self)
         if name == "StabilizeStrategyDiggV1":
             return StabilizeStrategyDiggV1Resolver(self)
-<<<<<<< HEAD
         if name == "StrategyMStableVault":
             return StrategyMStableVaultResolver(self)
-=======
         if name == "StrategyConvexStakingOptimizer":
             return StrategyConvexStakingOptimizerResolver(self)
         if name == "StrategyCvxHelper":
             return StrategyCvxHelperResolver(self)
         if name == "StrategyCvxCrvHelper":
             return StrategyCvxCrvHelperResolver(self)
->>>>>>> 739ea846
 
     def settTend(self, overrides, confirm=True):
         user = overrides["from"].address
