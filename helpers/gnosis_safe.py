--- conflicted
+++ resolved
@@ -50,37 +50,14 @@
         """
         if not web3.isChecksumAddress(address):
             address = web3.ens.resolve(address)
-<<<<<<< HEAD
-        return Contract.from_abi(address=address, owner=self.safe.account, name=name, abi=abi)
-=======
         return Contract.from_abi(
             address=address, owner=self.safe.account, name=name, abi=abi
         )
->>>>>>> 53884dd1
 
     def print_transaction(self, safe_tx):
         safe_tx.safe_tx_gas = 7000000
         safe_tx.base_gas = 8000000
         data = {
-<<<<<<< HEAD
-            'to': safe_tx.to,
-            'value': safe_tx.value,
-            'data': safe_tx.data.hex() if safe_tx.data else None,
-            'operation': safe_tx.operation,
-            'gasToken': safe_tx.gas_token,
-            'safeTxGas': safe_tx.safe_tx_gas,
-            'baseGas': safe_tx.base_gas,
-            'gasPrice': safe_tx.gas_price,
-            'refundReceiver': safe_tx.refund_receiver,
-            'nonce': safe_tx.safe_nonce,
-            'contractTransactionHash': safe_tx.safe_tx_hash.hex(),
-            'signature': safe_tx.signatures.hex() if safe_tx.signatures else None,
-            'origin': 'github.com/banteg/ape-safe',
-        }
-        print(data)
-        return data
-        
-=======
             "to": safe_tx.to,
             "value": safe_tx.value,
             "data": safe_tx.data.hex() if safe_tx.data else None,
@@ -99,7 +76,6 @@
         return data
 
 
->>>>>>> 53884dd1
 class OPERATION(Enum):
     CREATE = 0
     CALL = 2
